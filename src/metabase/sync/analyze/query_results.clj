(ns metabase.sync.analyze.query-results
  "Analysis similar to what we do as part of the Sync process, but aimed at analyzing and introspecting query
  results. The current focus of this namespace is around column metadata from the results of a query. Going forward
  this is likely to extend beyond just metadata about columns but also about the query results as a whole and over
  time."
<<<<<<< HEAD
  (:require [metabase.query-processor.interface :as qp.i]
            [metabase.sync.interface :as i]
            [metabase.sync.analyze.classifiers.name :as classify-name]
            [metabase.sync.analyze.fingerprint.fingerprinters :as f]
            [metabase.sync.analyze.fingerprint.insights :as insights]
=======
  (:require [clojure.string :as str]
            [metabase.query-processor.interface :as qp.i]
            [metabase.sync.analyze.classifiers.name :as classify-name]
            [metabase.sync.analyze.fingerprint.fingerprinters :as f]
            [metabase.sync.interface :as i]
>>>>>>> 1694be29
            [metabase.util :as u]
            [metabase.util.schema :as su]
            [redux.core :as redux]
            [schema.core :as s]))

(def ^:private DateTimeUnitKeywordOrString
  "Schema for a valid datetime unit string like \"default\" or \"minute-of-hour\"."
  (s/constrained su/KeywordOrString
                 qp.i/datetime-field-unit?
                 "Valid field datetime unit keyword or string"))

(def ^:private ResultColumnMetadata
  "Result metadata for a single column"
  {:name                          su/NonBlankString
   :display_name                  su/NonBlankString
   (s/optional-key :description)  (s/maybe su/NonBlankString)
   :base_type                     su/FieldTypeKeywordOrString
   (s/optional-key :special_type) (s/maybe su/FieldTypeKeywordOrString)
   (s/optional-key :unit)         (s/maybe DateTimeUnitKeywordOrString)
   (s/optional-key :fingerprint)  (s/maybe i/Fingerprint)})

(def ResultsMetadata
  "Schema for valid values of the `result_metadata` column."
  (su/with-api-error-message (s/named [ResultColumnMetadata]
                                      "Valid array of results column metadata maps")
    "value must be an array of valid results column metadata maps."))

(s/defn ^:private maybe-infer-special-type :- ResultColumnMetadata
  "Infer the special type and add it to the result metadata. If the inferred special type is nil, don't override the
  special type with a nil special type"
  [result-metadata col]
  (update result-metadata :special_type (fn [original-value]
                                          ;; If we already know the special type, becouse it is stored, don't classify again,
                                          ;; but try to refine special type set upstream for aggregation cols (which come back as :type/Number).
                                          (case original-value
                                            (nil :type/Number) (classify-name/infer-special-type col)
                                            original-value))))

(s/defn ^:private stored-column-metadata->result-column-metadata :- ResultColumnMetadata
  "The metadata in the column of our resultsets come from the metadata we store in the `Field` associated with the
  column. It is cheapest and easiest to just use that. This function takes what it can from the column metadata to
  populate the ResultColumnMetadata"
  [column]
  (merge
   (u/select-non-nil-keys column [:name :display_name :description :base_type :special_type :unit :fingerprint])
   ;; since years are actually returned as text they can't be used for breakout purposes so don't advertise them as DateTime columns
   (when (= (:unit column) :year)
     {:base_type :type/Text
      :unit      nil})))

;; TODO schema
(defn results->column-metadata
  "Return the desired storage format for the column metadata coming back from RESULTS and fingerprint the RESULTS."
  [results]
  (let [result-metadata (for [col (:cols results)]
                          (-> col
                              stored-column-metadata->result-column-metadata
                              (maybe-infer-special-type col)))]
    (transduce identity
               (redux/post-complete
                (redux/juxt
                 (apply f/col-wise (for [metadata result-metadata]
                                     (if (and (seq (:name metadata))
                                              (nil? (:fingerprint metadata)))
                                       (f/fingerprinter metadata)
                                       (f/constant-fingerprinter (:fingerprint metadata)))))
                 (insights/insights result-metadata))
                (fn [[fingerprints insights]]
                  ;; Rarely certain queries will return columns with no names. For example
                  ;; `SELECT COUNT(*)` in SQL Server seems to come back with no name. Since we
                  ;; can't use those as field literals in subsequent queries just filter them out
                  {:metadata (->> (map (fn [fingerprint metadata]
                                         (cond
                                           (instance? Throwable fingerprint)
                                           metadata

                                           (not-empty (:name metadata))
                                           (assoc metadata :fingerprint fingerprint)))
                                       fingerprints
                                       result-metadata)
                                  (remove nil?))
                   :insights insights}))
               (:rows results))))<|MERGE_RESOLUTION|>--- conflicted
+++ resolved
@@ -3,19 +3,12 @@
   results. The current focus of this namespace is around column metadata from the results of a query. Going forward
   this is likely to extend beyond just metadata about columns but also about the query results as a whole and over
   time."
-<<<<<<< HEAD
-  (:require [metabase.query-processor.interface :as qp.i]
-            [metabase.sync.interface :as i]
-            [metabase.sync.analyze.classifiers.name :as classify-name]
-            [metabase.sync.analyze.fingerprint.fingerprinters :as f]
-            [metabase.sync.analyze.fingerprint.insights :as insights]
-=======
   (:require [clojure.string :as str]
             [metabase.query-processor.interface :as qp.i]
             [metabase.sync.analyze.classifiers.name :as classify-name]
             [metabase.sync.analyze.fingerprint.fingerprinters :as f]
+            [metabase.sync.analyze.fingerprint.insights :as insights]
             [metabase.sync.interface :as i]
->>>>>>> 1694be29
             [metabase.util :as u]
             [metabase.util.schema :as su]
             [redux.core :as redux]
