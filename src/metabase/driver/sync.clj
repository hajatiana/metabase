(ns metabase.driver.sync
  "The logic for doing DB and Table syncing itself."
  (:require [clojure.math.numeric-tower :as math]
            [clojure.string :as s]
            [clojure.tools.logging :as log]
            [korma.core :as k]
            [medley.core :as m]
            [metabase.db :refer :all]
            (metabase.driver [interface :refer :all]
                             [query-processor :as qp])
            [metabase.driver.sync.queries :as queries]
<<<<<<< HEAD
            (metabase.models [common :as common]
                             [field :refer [Field] :as field]
=======
            (metabase.models [field :refer [Field] :as field]
                             [field-values :as field-values]
>>>>>>> 5ceaef24
                             [foreign-key :refer [ForeignKey]]
                             [table :refer [Table]])
            [metabase.util :as u]))

(declare auto-assign-field-special-type-by-name!
         mark-category-field-or-update-field-values!
         mark-no-preview-display-field!
         mark-url-field!
         set-field-display-name-if-needed!
         sync-database-active-tables!
         sync-field!
         sync-table-active-fields-and-pks!
         sync-table-fks!
         sync-table-fields-metadata!
<<<<<<< HEAD
         update-table-display-name!
=======
         sync-field-nested-fields!
>>>>>>> 5ceaef24
         update-table-row-count!)

;; ## sync-database! and sync-table!

(defn sync-database!
  "Sync DATABASE and all its Tables and Fields."
  [driver database]
  (binding [qp/*disable-qp-logging* true
            *sel-disable-logging* true]
    (sync-in-context driver database
      (fn []
        (log/info (u/format-color 'magenta "Syncing %s database '%s'..." (name (:engine database)) (:name database)))

        (let [active-table-names (active-table-names driver database)
              table-name->id (sel :many :field->id [Table :name] :db_id (:id database) :active true)]
          (assert (set? active-table-names) "active-table-names should return a set.")
          (assert (every? string? active-table-names) "active-table-names should return the names of Tables as *strings*.")

          ;; First, let's mark any Tables that are no longer active as such.
          ;; These are ones that exist in table-name->id but not in active-table-names.
          (log/debug "Marking inactive tables...")
          (doseq [[table-name table-id] table-name->id]
            (when-not (contains? active-table-names table-name)
              (upd Table table-id :active false)
              (log/info (u/format-color 'cyan "Marked table %s.%s as inactive." (:name database) table-name))

              ;; We need to mark driver Table's Fields as inactive so we don't expose them in UI such as FK selector (etc.)
              (k/update Field
                        (k/where {:table_id table-id})
                        (k/set-fields {:active false}))))

          ;; Next, we'll create new Tables (ones that came back in active-table-names but *not* in table-name->id)
          (log/debug "Creating new tables...")
          (let [existing-table-names (set (keys table-name->id))]
            (doseq [active-table-name active-table-names]
              (when-not (contains? existing-table-names active-table-name)
                (ins Table :db_id (:id database), :active true, :name active-table-name)
                (log/info (u/format-color 'blue "Found new table: '%s'" active-table-name))))))

        ;; Now sync the active tables
        (log/debug "Syncing active tables...")
        (->> (sel :many Table :db_id (:id database) :active true)
             (map #(assoc % :db (delay database))) ; replace default delays with ones that reuse database (and don't require a DB call)
             (sync-database-active-tables! driver))

        (log/info (u/format-color 'magenta "Finished syncing %s database %s." (name (:engine database)) (:name database)))))))

(defn sync-table!
  "Sync a *single* TABLE by running all the sync steps for it.
   This is used *instead* of `sync-database!` when syncing just one Table is desirable."
  [driver table]
  (let [database @(:db table)]
    (binding [qp/*disable-qp-logging* true]
      (sync-in-context driver database
        (fn []
          (sync-database-active-tables! driver [table]))))))


;; ### sync-database-active-tables! -- runs the sync-table steps over sequence of Tables

(defn sync-database-active-tables!
  "Sync active tables by running each of the sync table steps.
   Note that we want to completely finish each step for *all* tables before starting the next, since they depend on the results of the previous step.
   (e.g., `sync-table-fks!` can't run until all tables have finished `sync-table-active-fields-and-pks!`, since creating `ForeignKeys` to `Fields` of *other*
   Tables can't take place before they exist."
  [driver active-tables]

  ;; make sure table has :display_name
  (log/debug (color/green "Checking table display names..."))
  (doseq [table active-tables]
    (u/try-apply update-table-display-name! table))

  ;; update the row counts for every Table. These *can* happen asynchronously, but since they make a lot of DB calls each so
  ;; going to block while they run for the time being. (TODO - fix this)
  (log/debug "Updating table row counts...")
  (doseq [table active-tables]
    (u/try-apply update-table-row-count! table))

  ;; Next, create new Fields / mark inactive Fields / mark PKs for each table
  ;; (TODO - this was originally done in parallel but it was only marginally faster, and harder to debug. Should we switch back at some point?)
  (log/debug "Syncing active fields + PKs...")
  (doseq [table active-tables]
    (u/try-apply sync-table-active-fields-and-pks! driver table))

  ;; Once that's finished, we can sync FKs
  (log/debug "Syncing FKs...")
  (doseq [table active-tables]
    (u/try-apply sync-table-fks! driver table))

  ;; After that, we can sync the metadata for all active Fields
  ;; Now sync all active fields
  (let [tables-count (count active-tables)
        finished-tables-count (atom 0)]
    (doseq [table active-tables]
      (log/debug (format "Syncing metadata for table '%s'..." (:name table)))
      (sync-table-fields-metadata! driver table)
      (swap! finished-tables-count inc)
      (log/info (u/format-color 'magenta "Synced table '%s'. (%d/%d)" (:name table) @finished-tables-count tables-count)))))


;; ## sync-table steps.

;; ### 0) update-table-row-count!

(defn update-table-display-name!
  "Update the display_name of TABLE if it doesn't exist."
  [table]
  {:pre [(integer? (:id table))]}
  (try
    (when (nil? (:display_name table))
      (upd Table (:id table) :display_name (common/name->human-readable-name (:name table))))
    (catch Throwable e
      (log/error (color/red (format "Unable to update display_name for %s: %s" (:name table) (.getMessage e)))))))


;; ### 1) update-table-row-count!

(defn update-table-row-count!
  "Update the row count of TABLE if it has changed."
  [table]
  {:pre [(integer? (:id table))]}
  (try
    (let [table-row-count (queries/table-row-count table)]
      (when-not (= (:rows table) table-row-count)
        (upd Table (:id table) :rows table-row-count)))
    (catch Throwable e
      (log/error (u/format-color 'red "Unable to update row_count for '%s': %s" (:name table) (.getMessage e))))))


;; ### 2) sync-table-active-fields-and-pks!

(defn update-table-pks!
  "Mark primary-key `Fields` for TABLE as `special_type = id` if they don't already have a `special_type`."
  [table pk-fields]
  {:pre [(set? pk-fields)
         (every? string? pk-fields)]}
  (doseq [{field-name :name field-id :id} (sel :many :fields [Field :name :id], :table_id (:id table), :special_type nil, :name [in pk-fields], :parent_id nil)]
    (log/info (u/format-color 'green "Field '%s.%s' is a primary key. Marking it as such." (:name table) field-name))
    (upd Field field-id :special_type :id)))

(defn sync-table-active-fields-and-pks!
  "Create new Fields (and mark old ones as inactive) for TABLE, and update PK fields."
  [driver table]
  (let [database @(:db table)]
    ;; Now do the syncing for Table's Fields
    (log/debug (format "Determining active Fields for Table '%s'..." (:name table)))
    (let [active-column-names->type  (active-column-names->type driver table)
          existing-field-name->field (sel :many :field->fields [Field :name :base_type :id], :table_id (:id table), :active true, :parent_id nil)]

      (assert (map? active-column-names->type) "active-column-names->type should return a map.")
      (assert (every? string? (keys active-column-names->type)) "The keys of active-column-names->type should be strings.")
      (assert (every? (partial contains? field/base-types) (vals active-column-names->type)) "The vals of active-column-names->type should be valid Field base types.")

      ;; As above, first mark inactive Fields
      (let [active-column-names (set (keys active-column-names->type))]
        (doseq [[field-name {field-id :id}] existing-field-name->field]
          (when-not (contains? active-column-names field-name)
            (upd Field field-id :active false)
            (log/info (u/format-color 'cyan "Marked field '%s.%s' as inactive." (:name table) field-name)))))

      ;; Create new Fields, update existing types if needed
      (let [existing-field-names (set (keys existing-field-name->field))]
        (doseq [[active-field-name active-field-type] active-column-names->type]
          ;; If Field doesn't exist create it
          (if-not (contains? existing-field-names active-field-name)
            (do (log/info (u/format-color 'blue "Found new field: '%s.%s'" (:name table) active-field-name))
                (ins Field
                  :table_id  (:id table)
                  :name      active-field-name
                  :base_type active-field-type))
            ;; Otherwise update the Field type if needed
            (let [{existing-base-type :base_type, existing-field-id :id} (existing-field-name->field active-field-name)]
              (when-not (= active-field-type existing-base-type)
                (log/info (u/format-color 'blue "Field '%s.%s' has changed from a %s to a %s." (:name table) active-field-name existing-base-type active-field-type))
                (upd Field existing-field-id :base_type active-field-type))))))
      ;; TODO - we need to add functionality to update nested Field base types as well!

      ;; Now mark PK fields as such if needed
      (let [pk-fields (table-pks driver table)]
        (u/try-apply update-table-pks! table pk-fields)))))


;; ### 3) sync-table-fks!

(defn determine-fk-type
  "Determine whether a FK is `:1t1`, or `:Mt1`.
   Do this by getting the count and distinct counts of source `Field`.

   *  If count and distinct count are equal, we have a one-to-one foreign key relationship.
   *  If count is > distinct count, we have a many-to-one foreign key relationship."
  [field]
  (let [field-count          (queries/field-count field)
        field-distinct-count (queries/field-distinct-count field)]
    (if (= field-count field-distinct-count) :1t1
        :Mt1)))

(defn sync-table-fks! [driver table]
  (when (extends? ISyncDriverTableFKs (type driver))
    (let [fks (table-fks driver table)]
      (assert (and (set? fks)
                   (every? map? fks)
                   (every? :fk-column-name fks)
                   (every? :dest-table-name fks)
                   (every? :dest-column-name fks))
              "table-fks should return a set of maps with keys :fk-column-name, :dest-table-name, and :dest-column-name.")
      (when (seq fks)
        (let [fk-name->id    (sel :many :field->id [Field :name], :table_id (:id table), :special_type nil, :name [in (map :fk-column-name fks)], :parent_id nil)
              table-name->id (sel :many :field->id [Table :name], :name [in (map :dest-table-name fks)])]
          (doseq [{:keys [fk-column-name dest-column-name dest-table-name] :as fk} fks]
            (when-let [fk-column-id (fk-name->id fk-column-name)]
              (when-let [dest-table-id (table-name->id dest-table-name)]
                (when-let [dest-column-id (sel :one :id Field, :table_id dest-table-id, :name dest-column-name, :parent_id nil)]
                  (log/info (u/format-color 'green "Marking foreign key '%s.%s' -> '%s.%s'." (:name table) fk-column-name dest-table-name dest-column-name))
                  (ins ForeignKey
                    :origin_id      fk-column-id
                    :destination_id dest-column-id
                    :relationship   (determine-fk-type {:id fk-column-id, :table (delay table)})) ; fake a Field instance
                  (upd Field fk-column-id :special_type :fk))))))))))


;; ### 4) sync-table-fields-metadata!

(defn sync-table-fields-metadata!
  "Call `sync-field!` for every active Field for TABLE."
  [driver table]
  {:pre [(map? table)]}
  (let [active-fields (sel :many Field, :table_id (:id table), :active true, :parent_id nil)]
    (doseq [field active-fields]
      ;; replace the normal delay for the Field with one that just returns the existing Table so we don't need to re-fetch
      (u/try-apply sync-field! driver (assoc field :table (delay table))))))


;; ## sync-field

(defmacro ^:private sync-field->>
  "Like `->>`, but wrap each form with `try-apply`, and pass FIELD along to the next if the previous form returned `nil`."
  [field & fns]
  `(->> ~field
        ~@(->> fns
               (map (fn [f]
                      (let [[f & args] (if (list? f) f [f])]
                        `((fn [field#]
                             (or (u/try-apply ~f ~@args field#)
                                 field#)))))))))

(defn sync-field!
  "Sync the metadata for FIELD, marking urls, categories, etc. when applicable."
  [driver field]
  {:pre [driver
         field]}
  (log/debug (format "Syncing field '%s'..." @(:qualified-name field)))
  (sync-field->> field
                 set-field-display-name-if-needed!
                 (mark-url-field! driver)
                 mark-category-field-or-update-field-values!
                 (mark-no-preview-display-field! driver)
                 auto-assign-field-special-type-by-name!
                 (sync-field-nested-fields! driver)))


;; Each field-syncing function below should return FIELD with any updates that we made, or nil.
;; That way the next fn in the 'pipeline' won't trample over changes made by the last.

;; ### set-field-display-name-if-needed!

(defn set-field-display-name-if-needed!
  "If FIELD doesn't yet have a `display_name`, calculate one now and set it."
  [field]
  (when (nil? (:display_name field))
    (let [display-name (common/name->human-readable-name (:name field))]
      (log/info (format "Field '%s.%s' has no display_name. Setting it now." (:name @(:table field)) (:name field) display-name))
      (upd Field (:id field) :display_name display-name)
      (assoc field :display_name display-name))))


;; ### mark-url-field!

(def ^:const ^:private percent-valid-url-threshold
  "Fields that have at least this percent of values that are valid URLs should be marked as `special_type = :url`."
  0.95)

(defn percent-valid-urls
  "Recursively count the values of non-nil values in VS that are valid URLs, and return it as a percentage."
  [vs]
  (loop [valid-count 0, non-nil-count 0, [v & more :as vs] vs]
    (cond (not (seq vs)) (if (zero? non-nil-count) 0.0
                             (float (/ valid-count non-nil-count)))
          (nil? v)       (recur valid-count non-nil-count more)
          :else          (let [valid? (and (string? v)
                                           (u/is-url? v))]
                           (recur (if valid? (inc valid-count) valid-count)
                                  (inc non-nil-count)
                                  more)))))

(extend-protocol ISyncDriverFieldPercentUrls ; Default implementation
  Object
  (field-percent-urls [this field]
    (assert (extends? ISyncDriverFieldValues (class this))
            "A sync driver implementation that doesn't implement ISyncDriverFieldPercentURLs must implement ISyncDriverFieldValues.")
    (let [field-values (->> (field-values-lazy-seq this field)
                            (filter identity)
                            (take 10000))]                     ; Considering the first 10,000 rows is probably fine; don't want to have to do a full scan over millions
      (percent-valid-urls field-values))))

(defn mark-url-field!
  "If FIELD is texual, doesn't have a `special_type`, and its non-nil values are primarily URLs, mark it as `special_type` `url`."
  [driver field]
  (when (and (not (:special_type field))
             (contains? #{:CharField :TextField} (:base_type field)))
    (let [percent-urls (field-percent-urls driver field)]
      (assert (float? percent-urls))
      (assert (>= percent-urls 0.0))
      (assert (<= percent-urls 100.0))
      (when (> percent-urls percent-valid-url-threshold)
        (log/info (u/format-color 'green "Field '%s' is %d%% URLs. Marking it as a URL." @(:qualified-name field) (int (math/round (* 100 percent-urls)))))
        (upd Field (:id field) :special_type :url)
        (assoc field :special_type :url)))))


;; ### mark-category-field-or-update-field-values!

(def ^:const ^:private low-cardinality-threshold
  "Fields with less than this many distinct values should automatically be marked with `special_type = :category`."
  40)

(defn- mark-category-field!
  "If FIELD doesn't yet have a `special_type`, and has low cardinality, mark it as a category."
  [field]
  (let [cardinality (queries/field-distinct-count field low-cardinality-threshold)]
    (when (and (> cardinality 0)
               (< cardinality low-cardinality-threshold))
      (log/info (u/format-color 'green "Field '%s' has %d unique values. Marking it as a category." @(:qualified-name field) cardinality))
      (upd Field (:id field) :special_type :category)
      (assoc field :special_type :category))))

(defn- mark-category-field-or-update-field-values!
  "If FIELD doesn't yet have a `special_type`, call `mark-category-field!` to (possibly) mark it as a `:category`.
   Otherwise if FIELD is already a `:category` update its `FieldValues`."
  [field]
  (cond
    (not (:special_type field))                          (mark-category-field! field)
    (field-values/field-should-have-field-values? field) (do (log/debug (format "Updating values for field '%s'..." @(:qualified-name field)))
                                                             (field-values/update-field-values! field)
                                                             field)))


;; ### mark-no-preview-display-field!

(def ^:const ^:private average-length-no-preview-threshold
  "Fields whose values' average length is greater than this amount should be marked as `preview_display = false`."
  50)

(extend-protocol ISyncDriverFieldAvgLength ; Default implementation
  Object
  (field-avg-length [this field]
    (assert (extends? ISyncDriverFieldValues (class this))
            "A sync driver implementation that doesn't implement ISyncDriverFieldAvgLength must implement ISyncDriverFieldValues.")
    (let [field-values (->> (field-values-lazy-seq this field)
                            (filter identity)
                            (take 10000))                      ; as with field-percent-urls it's probably fine to consider the first 10,000 values rather than potentially millions
          field-values-count (count field-values)]
      (if (= field-values-count 0) 0
          (int (math/round (/ (->> field-values
                                   (map str)
                                   (map count)
                                   (reduce +))
                              field-values-count)))))))

(defn mark-no-preview-display-field!
  "If FIELD's is textual and its average length is too great, mark it so it isn't displayed in the UI."
  [driver field]
  (when (and (:preview_display field)
             (contains? #{:CharField :TextField} (:base_type field)))
    (let [avg-len (field-avg-length driver field)]
      (assert (integer? avg-len) "field-avg-length should return an integer.")
      (when (> avg-len average-length-no-preview-threshold)
        (log/info (u/format-color 'green "Field '%s' has an average length of %d. Not displaying it in previews." @(:qualified-name field) avg-len))
        (upd Field (:id field) :preview_display false)
        (assoc field :preview_display false)))))


;; ### auto-assign-field-special-type-by-name!

(def ^:private ^{:arglists '([field])}
  field->name-inferred-special-type
  "If FIELD has a `name` and `base_type` that matches a known pattern, return the `special_type` we should assign to it."
  (let [bool-or-int #{:BooleanField :BigIntegerField :IntegerField}
        float       #{:DecimalField :FloatField}
        int-or-text #{:BigIntegerField :IntegerField :CharField :TextField}
        text        #{:CharField :TextField}
        ;; tuples of [pattern set-of-valid-base-types special-type [& top-level-only?]
        ;; * Convert field name to lowercase before matching against a pattern
        ;; * consider a nil set-of-valid-base-types to mean "match any base type"
        pattern+base-types+special-type+top-level-only? [[#"^.*_lat$"       float       :latitude]
                                                         [#"^.*_lon$"       float       :longitude]
                                                         [#"^.*_lng$"       float       :longitude]
                                                         [#"^.*_long$"      float       :longitude]
                                                         [#"^.*_longitude$" float       :longitude]
                                                         [#"^.*_rating$"    int-or-text :category]
                                                         [#"^.*_type$"      int-or-text :category]
                                                         [#"^.*_url$"       text        :url]
                                                         [#"^_latitude$"    float       :latitude]
                                                         [#"^active$"       bool-or-int :category]
                                                         [#"^city$"         text        :city]
                                                         [#"^country$"      text        :country]
                                                         [#"^countrycode$"  text        :country]
                                                         [#"^currency$"     int-or-text :category]
                                                         [#"^first_name$"   text        :name]
                                                         [#"^full_name$"    text        :name]
                                                         [#"^gender$"       int-or-text :category]
                                                         [#"^id$"           nil         :id         :top-level-only]
                                                         [#"^last_name$"    text        :name]
                                                         [#"^lat$"          float       :latitude]
                                                         [#"^latitude$"     float       :latitude]
                                                         [#"^lon$"          float       :longitude]
                                                         [#"^lng$"          float       :longitude]
                                                         [#"^long$"         float       :longitude]
                                                         [#"^longitude$"    float       :longitude]
                                                         [#"^name$"         text        :name]
                                                         [#"^postalCode$"   int-or-text :zip_code]
                                                         [#"^postal_code$"  int-or-text :zip_code]
                                                         [#"^rating$"       int-or-text :category]
                                                         [#"^role$"         int-or-text :category]
                                                         [#"^sex$"          int-or-text :category]
                                                         [#"^state$"        text        :state]
                                                         [#"^status$"       int-or-text :category]
                                                         [#"^type$"         int-or-text :category]
                                                         [#"^url$"          text        :url]
                                                         [#"^zip_code$"     int-or-text :zip_code]
                                                         [#"^zipcode$"      int-or-text :zip_code]]]
    ;; Check that all the pattern tuples are valid
    (doseq [[name-pattern base-types special-type] pattern+base-types+special-type+top-level-only?]
      (assert (= (type name-pattern) java.util.regex.Pattern))
      (assert (every? (partial contains? field/base-types) base-types))
      (assert (contains? field/special-types special-type)))

    (fn [{base-type :base_type, field-name :name, :as field}]
      {:pre [(string? field-name)
             (keyword? base-type)]}
      (or (m/find-first (fn [[name-pattern valid-base-types _ top-level-only?]]
                          (and (or (nil? valid-base-types)
                                   (contains? valid-base-types base-type))
                               (re-matches name-pattern (s/lower-case field-name))
                               (or (not top-level-only?)
                                   (nil? (:parent_id field)))))
                        pattern+base-types+special-type+top-level-only?)))))

(defn- auto-assign-field-special-type-by-name!
  "If FIELD doesn't have a special type, but has a name that matches a known pattern like `latitude`, mark it as having the specified special type."
  [field]
  (when-not (:special_type field)
    (when-let [[pattern _ special-type] (field->name-inferred-special-type field)]
      (log/info (u/format-color 'green "%s '%s' matches '%s'. Setting special_type to '%s'."
                                (name (:base_type field)) @(:qualified-name field) pattern (name special-type)))
      (upd Field (:id field) :special_type special-type)
      (assoc field :special_type special-type))))


(defn- sync-field-nested-fields! [driver field]
  (when (and (= (:base_type field) :DictionaryField)
             (supports? driver :nested-fields)                 ; if one of these is true
             (satisfies? ISyncDriverFieldNestedFields driver)) ; the other should be :wink:
    (log/debug (format "Syncing nested fields for '%s'..."  @(:qualified-name field)))

    (let [nested-field-name->type (active-nested-field-name->type driver field)]
      ;; fetch existing nested fields
      (let [existing-nested-field-name->id (sel :many :field->id [Field :name], :table_id (:table_id field), :active true, :parent_id (:id field))]

        ;; mark existing nested fields as inactive if they didn't come back from active-nested-field-name->type
        (doseq [[nested-field-name nested-field-id] existing-nested-field-name->id]
          (when-not (contains? (set (map keyword (keys nested-field-name->type))) (keyword nested-field-name))
            (log/info (u/format-color 'cyan "Marked nested field '%s.%s' as inactive." @(:qualified-name field) nested-field-name))
            (upd Field nested-field-id :active false)))

        ;; OK, now create new Field objects for ones that came back from active-nested-field-name->type but *aren't* in existing-nested-field-name->id
        (doseq [[nested-field-name nested-field-type] nested-field-name->type]
          (when-not (contains? (set (map keyword (keys existing-nested-field-name->id))) (keyword nested-field-name))
            (log/info (u/format-color 'blue "Found new nested field: '%s.%s'" @(:qualified-name field) (name nested-field-name)))
            (let [nested-field (ins Field, :table_id (:table_id field), :parent_id (:id field), :name (name nested-field-name) :base_type (name nested-field-type), :active true)]
              ;; Now recursively sync this nested Field
              ;; Replace parent so deref doesn't need to do a DB call
              (sync-field! driver (assoc nested-field :parent (delay field))))))))))<|MERGE_RESOLUTION|>--- conflicted
+++ resolved
@@ -9,13 +9,9 @@
             (metabase.driver [interface :refer :all]
                              [query-processor :as qp])
             [metabase.driver.sync.queries :as queries]
-<<<<<<< HEAD
             (metabase.models [common :as common]
                              [field :refer [Field] :as field]
-=======
-            (metabase.models [field :refer [Field] :as field]
                              [field-values :as field-values]
->>>>>>> 5ceaef24
                              [foreign-key :refer [ForeignKey]]
                              [table :refer [Table]])
             [metabase.util :as u]))
@@ -30,11 +26,8 @@
          sync-table-active-fields-and-pks!
          sync-table-fks!
          sync-table-fields-metadata!
-<<<<<<< HEAD
          update-table-display-name!
-=======
          sync-field-nested-fields!
->>>>>>> 5ceaef24
          update-table-row-count!)
 
 ;; ## sync-database! and sync-table!
