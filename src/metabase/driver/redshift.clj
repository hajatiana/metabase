(ns metabase.driver.redshift
  "Amazon Redshift Driver."
  (:require [clojure.java.jdbc :as jdbc]
            [clojure.string :as str]
            [honeysql.core :as hsql]
            [metabase
             [config :as config]
             [driver :as driver]
             [util :as u]]
            [metabase.db.spec :as dbspec]
<<<<<<< HEAD
            [metabase.driver :as driver]
            (metabase.driver [generic-sql :as sql]
                             [postgres :as postgres])
            [metabase.util :as u]
            [metabase.util.honeysql-extensions :as hx]
            [metabase.util.ssh :as ssh]))
=======
            [metabase.driver
             [generic-sql :as sql]
             [postgres :as postgres]]
            [metabase.util.honeysql-extensions :as hx]))
>>>>>>> 387e6020

(defn- connection-details->spec [details]
  (dbspec/postgres (merge details postgres/ssl-params))) ; always connect to redshift over SSL

(defn- date-interval [unit amount]
  (hsql/call :+ :%getdate (hsql/raw (format "INTERVAL '%d %s'" (int amount) (name unit)))))

(defn- unix-timestamp->timestamp [expr seconds-or-milliseconds]
  (case seconds-or-milliseconds
    :seconds      (hx/+ (hsql/raw "TIMESTAMP '1970-01-01T00:00:00Z'")
                        (hx/* expr
                              (hsql/raw "INTERVAL '1 second'")))
    :milliseconds (recur (hx// expr 1000) :seconds)))

;; The Postgres JDBC .getImportedKeys method doesn't work for Redshift, and we're not allowed to access information_schema.constraint_column_usage,
;; so we'll have to use this custom query instead
;; See also: [Related Postgres JDBC driver issue on GitHub](https://github.com/pgjdbc/pgjdbc/issues/79)
;;           [How to access the equivalent of information_schema.constraint_column_usage in Redshift](https://forums.aws.amazon.com/thread.jspa?threadID=133514)
(defn- describe-table-fks [database table]
  (set (for [fk (jdbc/query (sql/db->jdbc-connection-spec database)
                            ["SELECT source_column.attname AS \"fk-column-name\",
                                     dest_table.relname    AS \"dest-table-name\",
                                     dest_table_ns.nspname AS \"dest-table-schema\",
                                     dest_column.attname   AS \"dest-column-name\"
                              FROM pg_constraint c
                                     JOIN pg_namespace n             ON c.connamespace          = n.oid
                                     JOIN pg_class source_table      ON c.conrelid              = source_table.oid
                                     JOIN pg_attribute source_column ON c.conrelid              = source_column.attrelid
                                     JOIN pg_class dest_table        ON c.confrelid             = dest_table.oid
                                     JOIN pg_namespace dest_table_ns ON dest_table.relnamespace = dest_table_ns.oid
                                     JOIN pg_attribute dest_column   ON c.confrelid             = dest_column.attrelid
                              WHERE c.contype                 = 'f'::char
                                     AND source_table.relname = ?
                                     AND n.nspname            = ?
                                     AND source_column.attnum = ANY(c.conkey)
                                     AND dest_column.attnum   = ANY(c.confkey)"
                             (:name table)
                             (:schema table)])]
         {:fk-column-name   (:fk-column-name fk)
          :dest-table       {:name   (:dest-table-name fk)
                             :schema (:dest-table-schema fk)}
          :dest-column-name (:dest-column-name fk)})))

(defrecord RedshiftDriver []
  clojure.lang.Named
  (getName [_] "Amazon Redshift"))

(u/strict-extend RedshiftDriver
  driver/IDriver
  (merge (sql/IDriverSQLDefaultsMixin)
         {:date-interval            (u/drop-first-arg date-interval)
          :describe-table-fks       (u/drop-first-arg describe-table-fks)
          :details-fields           (constantly (ssh/with-tunnel-config
                                                  [{:name         "host"
                                                    :display-name "Host"
                                                    :placeholder  "my-cluster-name.abcd1234.us-east-1.redshift.amazonaws.com"
                                                    :required     true}
                                                   {:name         "port"
                                                    :display-name "Port"
                                                    :type         :integer
                                                    :default      5439}
                                                   {:name         "db"
                                                    :display-name "Database name"
                                                    :placeholder  "toucan_sightings"
                                                    :required     true}
                                                   {:name         "user"
                                                    :display-name "Database username"
                                                    :placeholder  "cam"
                                                    :required     true}
                                                   {:name         "password"
                                                    :display-name "Database user password"
                                                    :type         :password
                                                    :placeholder  "*******"
                                                    :required     true}]))
          :format-custom-field-name (u/drop-first-arg str/lower-case)})

  sql/ISQLDriver
  (merge postgres/PostgresISQLDriverMixin
         {:connection-details->spec  (u/drop-first-arg connection-details->spec)
          :current-datetime-fn       (constantly :%getdate)
          :set-timezone-sql          (constantly nil)
          :unix-timestamp->timestamp (u/drop-first-arg unix-timestamp->timestamp)}
         ;; HACK ! When we test against Redshift we use a session-unique schema so we can run simultaneous tests against a single remote host;
         ;; when running tests tell the sync process to ignore all the other schemas
         (when config/is-test?
           {:excluded-schemas (memoize
                               (fn [_]
                                 (require 'metabase.test.data.redshift)
                                 (let [session-schema-number @(resolve 'metabase.test.data.redshift/session-schema-number)]
                                   (set (conj (for [i (range 240)
                                                    :when (not= i session-schema-number)]
                                                (str "schema_" i))
                                              "public")))))})))

(driver/register-driver! :redshift (RedshiftDriver.))<|MERGE_RESOLUTION|>--- conflicted
+++ resolved
@@ -8,19 +8,12 @@
              [driver :as driver]
              [util :as u]]
             [metabase.db.spec :as dbspec]
-<<<<<<< HEAD
-            [metabase.driver :as driver]
-            (metabase.driver [generic-sql :as sql]
-                             [postgres :as postgres])
-            [metabase.util :as u]
-            [metabase.util.honeysql-extensions :as hx]
-            [metabase.util.ssh :as ssh]))
-=======
             [metabase.driver
              [generic-sql :as sql]
              [postgres :as postgres]]
-            [metabase.util.honeysql-extensions :as hx]))
->>>>>>> 387e6020
+            [metabase.util
+             [honeysql-extensions :as hx]
+             [ssh :as ssh]]))
 
 (defn- connection-details->spec [details]
   (dbspec/postgres (merge details postgres/ssl-params))) ; always connect to redshift over SSL
