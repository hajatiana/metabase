databaseChangeLog:
# The quoting strategy decides when things like column names should be quoted.
# This is in place to deal with Liquibase not knowing about all of the new
# reserved words in MySQL 8+. Using a column name that is a reserved word
# causes a failure. Quoting all objects breaks H2 support though as it will
# quote table names but not quote that same table name in a foreign key reference
# which will cause a failure when trying to initially setup the database.
  - property:
      name: quote_strategy
      value: QUOTE_ALL_OBJECTS
      dbms: mysql,mariadb
  - property:
      name: quote_strategy
      value: LEGACY
      dbms: postgresql,h2
  - changeSet:
      id: '1'
      author: agilliland
      objectQuotingStrategy: ${quote_strategy}
      changes:
      - createTable:
          columns:
          - column:
              autoIncrement: true
              constraints:
                nullable: false
                primaryKey: true
              name: id
              type: int
          - column:
              constraints:
                nullable: false
                unique: true
              name: slug
              type: varchar(254)
          - column:
              constraints:
                nullable: false
              name: name
              type: varchar(254)
          - column:
              name: description
              type: text
          - column:
              name: logo_url
              type: varchar(254)
          - column:
              constraints:
                nullable: false
              name: inherits
              type: boolean
          tableName: core_organization
      - createTable:
          columns:
          - column:
              autoIncrement: true
              constraints:
                nullable: false
                primaryKey: true
              name: id
              type: int
          - column:
              constraints:
                nullable: false
                unique: true
              name: email
              type: varchar(254)
          - column:
              constraints:
                nullable: false
              name: first_name
              type: varchar(254)
          - column:
              constraints:
                nullable: false
              name: last_name
              type: varchar(254)
          - column:
              constraints:
                nullable: false
              name: password
              type: varchar(254)
          - column:
              constraints:
                nullable: false
              defaultValue: default
              name: password_salt
              type: varchar(254)
          - column:
              constraints:
                nullable: false
              name: date_joined
              type: DATETIME
          - column:
              constraints:
                nullable: true
              name: last_login
              type: DATETIME
          - column:
              constraints:
                nullable: false
              name: is_staff
              type: boolean
          - column:
              constraints:
                nullable: false
              name: is_superuser
              type: boolean
          - column:
              constraints:
                nullable: false
              name: is_active
              type: boolean
          - column:
              name: reset_token
              type: varchar(254)
          - column:
              name: reset_triggered
              type: BIGINT
          tableName: core_user
      - createTable:
          columns:
          - column:
              autoIncrement: true
              constraints:
                nullable: false
                primaryKey: true
              name: id
              type: int
          - column:
              constraints:
                nullable: false
              name: admin
              type: boolean
          - column:
              constraints:
                deferrable: false
                foreignKeyName: fk_userorgperm_ref_user_id
                initiallyDeferred: false
                nullable: false
                references: core_user(id)
              name: user_id
              type: int
          - column:
              constraints:
                deferrable: false
                foreignKeyName: fk_userorgperm_ref_organization_id
                initiallyDeferred: false
                nullable: false
                references: core_organization(id)
              name: organization_id
              type: int
          tableName: core_userorgperm
      - addUniqueConstraint:
          columnNames: user_id, organization_id
          constraintName: idx_unique_user_id_organization_id
          tableName: core_userorgperm
      - createIndex:
          columns:
          - column:
              name: user_id
              type: int
          indexName: idx_userorgperm_user_id
          tableName: core_userorgperm
      - createIndex:
          columns:
          - column:
              name: organization_id
              type: int
          indexName: idx_userorgperm_organization_id
          tableName: core_userorgperm
      - createTable:
          columns:
          - column:
              autoIncrement: true
              constraints:
                nullable: false
                primaryKey: true
              name: id
              type: int
          - column:
              constraints:
                nullable: false
              name: url
              type: varchar(254)
          - column:
              constraints:
                nullable: false
              name: timestamp
              type: DATETIME
          - column:
              constraints:
                deferrable: false
                foreignKeyName: fk_permissionviolation_ref_user_id
                initiallyDeferred: false
                nullable: false
                references: core_user(id)
              name: user_id
              type: int
          tableName: core_permissionsviolation
      - createIndex:
          columns:
          - column:
              name: user_id
              type: int
          indexName: idx_permissionsviolation_user_id
          tableName: core_permissionsviolation
      - createTable:
          columns:
          - column:
              autoIncrement: true
              constraints:
                nullable: false
                primaryKey: true
              name: id
              type: int
          - column:
              constraints:
                nullable: false
              name: created_at
              type: DATETIME
          - column:
              constraints:
                nullable: false
              name: updated_at
              type: DATETIME
          - column:
              constraints:
                nullable: false
              name: name
              type: varchar(254)
          - column:
              name: description
              type: text
          - column:
              constraints:
                deferrable: false
                foreignKeyName: fk_database_ref_organization_id
                initiallyDeferred: false
                nullable: false
                references: core_organization(id)
              name: organization_id
              type: int
          - column:
              name: details
              type: text
          - column:
              constraints:
                nullable: false
              name: engine
              type: varchar(254)
          tableName: metabase_database
      - createIndex:
          columns:
          - column:
              name: organization_id
          indexName: idx_database_organization_id
          tableName: metabase_database
      - createTable:
          columns:
          - column:
              autoIncrement: true
              constraints:
                nullable: false
                primaryKey: true
              name: id
              type: int
          - column:
              constraints:
                nullable: false
              name: created_at
              type: DATETIME
          - column:
              constraints:
                nullable: false
              name: updated_at
              type: DATETIME
          - column:
              constraints:
                nullable: false
              name: name
              type: varchar(254)
          - column:
              name: rows
              type: int
          - column:
              name: description
              type: text
          - column:
              name: entity_name
              type: varchar(254)
          - column:
              name: entity_type
              type: varchar(254)
          - column:
              constraints:
                nullable: false
              name: active
              type: boolean
          - column:
              constraints:
                deferrable: false
                foreignKeyName: fk_table_ref_database_id
                initiallyDeferred: false
                nullable: false
                references: metabase_database(id)
              name: db_id
              type: int
          tableName: metabase_table
      - createIndex:
          columns:
          - column:
              name: db_id
          indexName: idx_table_db_id
          tableName: metabase_table
      - createTable:
          columns:
          - column:
              autoIncrement: true
              constraints:
                nullable: false
                primaryKey: true
              name: id
              type: int
          - column:
              constraints:
                nullable: false
              name: created_at
              type: DATETIME
          - column:
              constraints:
                nullable: false
              name: updated_at
              type: DATETIME
          - column:
              constraints:
                nullable: false
              name: name
              type: varchar(254)
          - column:
              constraints:
                nullable: false
              name: base_type
              type: varchar(255)
          - column:
              name: special_type
              type: varchar(255)
          - column:
              constraints:
                nullable: false
              name: active
              type: boolean
          - column:
              name: description
              type: text
          - column:
              constraints:
                nullable: false
              name: preview_display
              type: boolean
          - column:
              constraints:
                nullable: false
              name: position
              type: int
          - column:
              constraints:
                deferrable: false
                foreignKeyName: fk_field_ref_table_id
                initiallyDeferred: false
                nullable: false
                references: metabase_table(id)
              name: table_id
              type: int
          - column:
              constraints:
                nullable: false
              name: field_type
              type: varchar(254)
          tableName: metabase_field
      - createIndex:
          columns:
          - column:
              name: table_id
          indexName: idx_field_table_id
          tableName: metabase_field
      - createTable:
          columns:
          - column:
              autoIncrement: true
              constraints:
                nullable: false
                primaryKey: true
              name: id
              type: int
          - column:
              constraints:
                nullable: false
              name: created_at
              type: DATETIME
          - column:
              constraints:
                nullable: false
              name: updated_at
              type: DATETIME
          - column:
              constraints:
                nullable: false
              name: relationship
              type: varchar(254)
          - column:
              constraints:
                deferrable: false
                foreignKeyName: fk_foreignkey_dest_ref_field_id
                initiallyDeferred: false
                nullable: false
                references: metabase_field(id)
              name: destination_id
              type: int
          - column:
              constraints:
                deferrable: false
                foreignKeyName: fk_foreignkey_origin_ref_field_id
                initiallyDeferred: false
                nullable: false
                references: metabase_field(id)
              name: origin_id
              type: int
          tableName: metabase_foreignkey
      - createIndex:
          columns:
          - column:
              name: destination_id
          indexName: idx_foreignkey_destination_id
          tableName: metabase_foreignkey
      - createIndex:
          columns:
          - column:
              name: origin_id
          indexName: idx_foreignkey_origin_id
          tableName: metabase_foreignkey
      - createTable:
          columns:
          - column:
              autoIncrement: true
              constraints:
                nullable: false
                primaryKey: true
              name: id
              type: int
          - column:
              constraints:
                nullable: false
              name: created_at
              type: DATETIME
          - column:
              constraints:
                nullable: false
              name: updated_at
              type: DATETIME
          - column:
              name: values
              type: text
          - column:
              name: human_readable_values
              type: text
          - column:
              constraints:
                deferrable: false
                foreignKeyName: fk_fieldvalues_ref_field_id
                initiallyDeferred: false
                nullable: false
                references: metabase_field(id)
              name: field_id
              type: int
          tableName: metabase_fieldvalues
      - createIndex:
          columns:
          - column:
              name: field_id
          indexName: idx_fieldvalues_field_id
          tableName: metabase_fieldvalues
      - createTable:
          columns:
          - column:
              autoIncrement: true
              constraints:
                nullable: false
                primaryKey: true
              name: id
              type: int
          - column:
              constraints:
                nullable: false
              name: created_at
              type: DATETIME
          - column:
              constraints:
                nullable: false
              name: updated_at
              type: DATETIME
          - column:
              constraints:
                nullable: false
              name: name
              type: varchar(254)
          - column:
              constraints:
                deferrable: false
                foreignKeyName: fk_tablesegment_ref_table_id
                initiallyDeferred: false
                nullable: false
                references: metabase_table(id)
              name: table_id
              type: int
          - column:
              constraints:
                nullable: false
              name: filter_clause
              type: text
          tableName: metabase_tablesegment
      - createIndex:
          columns:
          - column:
              name: table_id
          indexName: idx_tablesegment_table_id
          tableName: metabase_tablesegment
      - createTable:
          columns:
          - column:
              autoIncrement: true
              constraints:
                nullable: false
                primaryKey: true
              name: id
              type: int
          - column:
              constraints:
                nullable: false
              name: created_at
              type: DATETIME
          - column:
              constraints:
                nullable: false
              name: updated_at
              type: DATETIME
          - column:
              constraints:
                nullable: false
              name: name
              type: varchar(254)
          - column:
              constraints:
                nullable: false
              name: type
              type: varchar(254)
          - column:
              constraints:
                nullable: false
              name: details
              type: text
          - column:
              constraints:
                nullable: false
              name: version
              type: int
          - column:
              constraints:
                nullable: false
              name: public_perms
              type: int
          - column:
              constraints:
                deferrable: false
                foreignKeyName: fk_query_ref_user_id
                initiallyDeferred: false
                nullable: false
                references: core_user(id)
              name: creator_id
              type: int
          - column:
              constraints:
                deferrable: false
                foreignKeyName: fk_query_ref_database_id
                initiallyDeferred: false
                nullable: false
                references: metabase_database(id)
              name: database_id
              type: int
          tableName: query_query
      - createIndex:
          columns:
          - column:
              name: creator_id
          indexName: idx_query_creator_id
          tableName: query_query
      - createIndex:
          columns:
          - column:
              name: database_id
          indexName: idx_query_database_id
          tableName: query_query
      - createTable:
          columns:
          - column:
              autoIncrement: true
              constraints:
                nullable: false
                primaryKey: true
              name: id
              type: int
          - column:
              constraints:
                nullable: false
                unique: true
              name: uuid
              type: varchar(254)
          - column:
              constraints:
                nullable: false
              name: version
              type: int
          - column:
              constraints:
                nullable: false
              name: json_query
              type: text
          - column:
              constraints:
                nullable: false
              name: raw_query
              type: text
          - column:
              constraints:
                nullable: false
              name: status
              type: varchar(254)
          - column:
              constraints:
                nullable: false
              name: started_at
              type: DATETIME
          - column:
              name: finished_at
              type: DATETIME
          - column:
              constraints:
                nullable: false
              name: running_time
              type: int
          - column:
              constraints:
                nullable: false
              name: error
              type: text
          - column:
              constraints:
                nullable: false
              name: result_file
              type: varchar(254)
          - column:
              constraints:
                nullable: false
              name: result_rows
              type: int
          - column:
              constraints:
                nullable: false
              name: result_data
              type: text
          - column:
              constraints:
                deferrable: false
                foreignKeyName: fk_queryexecution_ref_query_id
                initiallyDeferred: false
                nullable: true
                references: query_query(id)
              name: query_id
              type: int
          - column:
              constraints:
                nullable: false
              name: additional_info
              type: text
          - column:
              constraints:
                deferrable: false
                foreignKeyName: fk_queryexecution_ref_user_id
                initiallyDeferred: false
                nullable: false
                references: core_user(id)
              name: executor_id
              type: int
          tableName: query_queryexecution
      - createIndex:
          columns:
          - column:
              name: query_id
          indexName: idx_queryexecution_query_id
          tableName: query_queryexecution
      - createIndex:
          columns:
          - column:
              name: executor_id
          indexName: idx_queryexecution_executor_id
          tableName: query_queryexecution
      - createTable:
          columns:
          - column:
              autoIncrement: true
              constraints:
                nullable: false
                primaryKey: true
              name: id
              type: int
          - column:
              constraints:
                nullable: false
              name: created_at
              type: DATETIME
          - column:
              constraints:
                nullable: false
              name: updated_at
              type: DATETIME
          - column:
              constraints:
                nullable: false
              name: name
              type: varchar(254)
          - column:
              name: description
              type: text
          - column:
              constraints:
                nullable: false
              name: display
              type: varchar(254)
          - column:
              constraints:
                nullable: false
              name: public_perms
              type: int
          - column:
              constraints:
                nullable: false
              name: dataset_query
              type: text
          - column:
              constraints:
                nullable: false
              name: visualization_settings
              type: text
          - column:
              constraints:
                deferrable: false
                foreignKeyName: fk_card_ref_user_id
                initiallyDeferred: false
                nullable: false
                references: core_user(id)
              name: creator_id
              type: int
          - column:
              constraints:
                deferrable: false
                foreignKeyName: fk_card_ref_organization_id
                initiallyDeferred: false
                nullable: false
                references: core_organization(id)
              name: organization_id
              type: int
          tableName: report_card
      - createIndex:
          columns:
          - column:
              name: creator_id
          indexName: idx_card_creator_id
          tableName: report_card
      - createIndex:
          columns:
          - column:
              name: organization_id
          indexName: idx_card_organization_id
          tableName: report_card
      - createTable:
          columns:
          - column:
              autoIncrement: true
              constraints:
                nullable: false
                primaryKey: true
              name: id
              type: int
          - column:
              constraints:
                nullable: false
              name: created_at
              type: DATETIME
          - column:
              constraints:
                nullable: false
              name: updated_at
              type: DATETIME
          - column:
              constraints:
                deferrable: false
                foreignKeyName: fk_cardfavorite_ref_card_id
                initiallyDeferred: false
                nullable: false
                references: report_card(id)
              name: card_id
              type: int
          - column:
              constraints:
                deferrable: false
                foreignKeyName: fk_cardfavorite_ref_user_id
                initiallyDeferred: false
                nullable: false
                references: core_user(id)
              name: owner_id
              type: int
          tableName: report_cardfavorite
      - addUniqueConstraint:
          columnNames: card_id, owner_id
          constraintName: idx_unique_cardfavorite_card_id_owner_id
          tableName: report_cardfavorite
      - createIndex:
          columns:
          - column:
              name: card_id
          indexName: idx_cardfavorite_card_id
          tableName: report_cardfavorite
      - createIndex:
          columns:
          - column:
              name: owner_id
          indexName: idx_cardfavorite_owner_id
          tableName: report_cardfavorite
      - createTable:
          columns:
          - column:
              autoIncrement: true
              constraints:
                nullable: false
                primaryKey: true
              name: id
              type: int
          - column:
              constraints:
                nullable: false
              name: created_at
              type: DATETIME
          - column:
              constraints:
                nullable: false
              name: updated_at
              type: DATETIME
          - column:
              constraints:
                nullable: false
              name: name
              type: varchar(254)
          - column:
              name: description
              type: text
          - column:
              constraints:
                nullable: false
              name: public_perms
              type: int
          - column:
              constraints:
                deferrable: false
                foreignKeyName: fk_dashboard_ref_user_id
                initiallyDeferred: false
                nullable: false
                references: core_user(id)
              name: creator_id
              type: int
          - column:
              constraints:
                deferrable: false
                foreignKeyName: fk_dashboard_ref_organization_id
                initiallyDeferred: false
                nullable: false
                references: core_organization(id)
              name: organization_id
              type: int
          tableName: report_dashboard
      - createIndex:
          columns:
          - column:
              name: creator_id
          indexName: idx_dashboard_creator_id
          tableName: report_dashboard
      - createIndex:
          columns:
          - column:
              name: organization_id
          indexName: idx_dashboard_organization_id
          tableName: report_dashboard
      - createTable:
          columns:
          - column:
              autoIncrement: true
              constraints:
                nullable: false
                primaryKey: true
              name: id
              type: int
          - column:
              constraints:
                nullable: false
              name: created_at
              type: DATETIME
          - column:
              constraints:
                nullable: false
              name: updated_at
              type: DATETIME
          - column:
              constraints:
                nullable: false
              name: sizeX
              type: int
          - column:
              constraints:
                nullable: false
              name: sizeY
              type: int
          - column:
              name: row
              type: int
          - column:
              name: col
              type: int
          - column:
              constraints:
                deferrable: false
                foreignKeyName: fk_dashboardcard_ref_card_id
                initiallyDeferred: false
                nullable: false
                references: report_card(id)
              name: card_id
              type: int
          - column:
              constraints:
                deferrable: false
                foreignKeyName: fk_dashboardcard_ref_dashboard_id
                initiallyDeferred: false
                nullable: false
                references: report_dashboard(id)
              name: dashboard_id
              type: int
          tableName: report_dashboardcard
      - createIndex:
          columns:
          - column:
              name: card_id
          indexName: idx_dashboardcard_card_id
          tableName: report_dashboardcard
      - createIndex:
          columns:
          - column:
              name: dashboard_id
          indexName: idx_dashboardcard_dashboard_id
          tableName: report_dashboardcard
      - createTable:
          columns:
          - column:
              autoIncrement: true
              constraints:
                nullable: false
                primaryKey: true
              name: id
              type: int
          - column:
              constraints:
                deferrable: false
                foreignKeyName: fk_dashboardsubscription_ref_dashboard_id
                initiallyDeferred: false
                nullable: false
                references: report_dashboard(id)
              name: dashboard_id
              type: int
          - column:
              constraints:
                deferrable: false
                foreignKeyName: fk_dashboardsubscription_ref_user_id
                initiallyDeferred: false
                nullable: false
                references: core_user(id)
              name: user_id
              type: int
          tableName: report_dashboardsubscription
      - addUniqueConstraint:
          columnNames: dashboard_id, user_id
          constraintName: idx_uniq_dashsubscrip_dashboard_id_user_id
          tableName: report_dashboardsubscription
      - createIndex:
          columns:
          - column:
              name: dashboard_id
          indexName: idx_dashboardsubscription_dashboard_id
          tableName: report_dashboardsubscription
      - createIndex:
          columns:
          - column:
              name: user_id
          indexName: idx_dashboardsubscription_user_id
          tableName: report_dashboardsubscription
      - createTable:
          columns:
          - column:
              autoIncrement: true
              constraints:
                nullable: false
                primaryKey: true
              name: id
              type: int
          - column:
              constraints:
                nullable: false
              name: created_at
              type: DATETIME
          - column:
              constraints:
                nullable: false
              name: updated_at
              type: DATETIME
          - column:
              constraints:
                nullable: false
              name: name
              type: varchar(254)
          - column:
              name: description
              type: text
          - column:
              constraints:
                nullable: false
              name: public_perms
              type: int
          - column:
              constraints:
                nullable: false
              name: mode
              type: int
          - column:
              constraints:
                nullable: false
              name: version
              type: int
          - column:
              constraints:
                nullable: false
              name: dataset_query
              type: text
          - column:
              name: email_addresses
              type: text
          - column:
              constraints:
                deferrable: false
                foreignKeyName: fk_emailreport_ref_user_id
                initiallyDeferred: false
                nullable: false
                references: core_user(id)
              name: creator_id
              type: int
          - column:
              constraints:
                deferrable: false
                foreignKeyName: fk_emailreport_ref_organization_id
                initiallyDeferred: false
                nullable: false
                references: core_organization(id)
              name: organization_id
              type: int
          - column:
              constraints:
                nullable: false
              name: schedule
              type: text
          tableName: report_emailreport
      - createIndex:
          columns:
          - column:
              name: creator_id
          indexName: idx_emailreport_creator_id
          tableName: report_emailreport
      - createIndex:
          columns:
          - column:
              name: organization_id
          indexName: idx_emailreport_organization_id
          tableName: report_emailreport
      - createTable:
          columns:
          - column:
              autoIncrement: true
              constraints:
                nullable: false
                primaryKey: true
              name: id
              type: int
          - column:
              constraints:
                deferrable: false
                foreignKeyName: fk_emailreport_recipients_ref_emailreport_id
                initiallyDeferred: false
                nullable: false
                references: report_emailreport(id)
              name: emailreport_id
              type: int
          - column:
              constraints:
                deferrable: false
                foreignKeyName: fk_emailreport_recipients_ref_user_id
                initiallyDeferred: false
                nullable: false
                references: core_user(id)
              name: user_id
              type: int
          tableName: report_emailreport_recipients
      - addUniqueConstraint:
          columnNames: emailreport_id, user_id
          constraintName: idx_uniq_emailreportrecip_emailreport_id_user_id
          tableName: report_emailreport_recipients
      - createIndex:
          columns:
          - column:
              name: emailreport_id
          indexName: idx_emailreport_recipients_emailreport_id
          tableName: report_emailreport_recipients
      - createIndex:
          columns:
          - column:
              name: user_id
          indexName: idx_emailreport_recipients_user_id
          tableName: report_emailreport_recipients
      - createTable:
          columns:
          - column:
              autoIncrement: true
              constraints:
                nullable: false
                primaryKey: true
              name: id
              type: int
          - column:
              constraints:
                nullable: false
              name: details
              type: text
          - column:
              constraints:
                nullable: false
              name: status
              type: varchar(254)
          - column:
              constraints:
                nullable: false
              name: created_at
              type: DATETIME
          - column:
              name: started_at
              type: DATETIME
          - column:
              name: finished_at
              type: DATETIME
          - column:
              constraints:
                nullable: false
              name: error
              type: text
          - column:
              constraints:
                nullable: false
              name: sent_email
              type: text
          - column:
              constraints:
                deferrable: false
                foreignKeyName: fk_emailreportexecutions_ref_organization_id
                initiallyDeferred: false
                nullable: false
                references: core_organization(id)
              name: organization_id
              type: int
          - column:
              constraints:
                deferrable: false
                foreignKeyName: fk_emailreportexecutions_ref_report_id
                initiallyDeferred: false
                nullable: true
                references: report_emailreport(id)
              name: report_id
              type: int
          tableName: report_emailreportexecutions
      - createIndex:
          columns:
          - column:
              name: organization_id
          indexName: idx_emailreportexecutions_organization_id
          tableName: report_emailreportexecutions
      - createIndex:
          columns:
          - column:
              name: report_id
          indexName: idx_emailreportexecutions_report_id
          tableName: report_emailreportexecutions
      - createTable:
          columns:
          - column:
              autoIncrement: true
              constraints:
                nullable: false
                primaryKey: true
              name: id
              type: int
          - column:
              constraints:
                nullable: false
              name: created_at
              type: DATETIME
          - column:
              constraints:
                nullable: false
              name: updated_at
              type: DATETIME
          - column:
              constraints:
                nullable: false
              name: start
              type: DATETIME
          - column:
              constraints:
                nullable: false
              name: end
              type: DATETIME
          - column:
              name: title
              type: TEXT
          - column:
              constraints:
                nullable: false
              name: body
              type: TEXT
          - column:
              constraints:
                nullable: false
              name: annotation_type
              type: int
          - column:
              constraints:
                nullable: false
              name: edit_count
              type: int
          - column:
              constraints:
                nullable: false
              name: object_type_id
              type: int
          - column:
              constraints:
                nullable: false
              name: object_id
              type: int
          - column:
              constraints:
                deferrable: false
                foreignKeyName: fk_annotation_ref_user_id
                initiallyDeferred: false
                nullable: false
                references: core_user(id)
              name: author_id
              type: int
          - column:
              constraints:
                deferrable: false
                foreignKeyName: fk_annotation_ref_organization_id
                initiallyDeferred: false
                nullable: false
                references: core_organization(id)
              name: organization_id
              type: int
          tableName: annotation_annotation
      - createIndex:
          columns:
          - column:
              name: author_id
          indexName: idx_annotation_author_id
          tableName: annotation_annotation
      - createIndex:
          columns:
          - column:
              name: organization_id
          indexName: idx_annotation_organization_id
          tableName: annotation_annotation
      - createIndex:
          columns:
          - column:
              name: object_type_id
          indexName: idx_annotation_object_type_id
          tableName: annotation_annotation
      - createIndex:
          columns:
          - column:
              name: object_id
          indexName: idx_annotation_object_id
          tableName: annotation_annotation
      - modifySql:
          dbms: postgresql
          replace:
            replace: WITHOUT
            with: WITH
  - changeSet:
      id: '2'
      author: agilliland
      changes:
      - createTable:
          columns:
          - column:
              constraints:
                nullable: false
                primaryKey: true
              name: id
              type: varchar(254)
          - column:
              constraints:
                deferrable: false
                foreignKeyName: fk_session_ref_user_id
                initiallyDeferred: false
                nullable: false
                references: core_user(id)
              name: user_id
              type: int
          - column:
              constraints:
                nullable: false
              name: created_at
              type: DATETIME
          tableName: core_session
      - modifySql:
          dbms: postgresql
          replace:
            replace: WITHOUT
            with: WITH
  - changeSet:
      id: '4'
      author: cammsaul
      changes:
      - createTable:
          columns:
          - column:
              constraints:
                nullable: false
                primaryKey: true
              name: key
              type: varchar(254)
          - column:
              constraints:
                nullable: false
              name: value
              type: varchar(254)
          tableName: setting
  - changeSet:
      id: '5'
      author: agilliland
      changes:
      - addColumn:
          columns:
          - column:
              name: report_timezone
              type: varchar(254)
          tableName: core_organization
  - changeSet:
      id: '6'
      author: agilliland
      changes:
      - dropNotNullConstraint:
          columnDataType: int
          columnName: organization_id
          tableName: metabase_database
      - dropForeignKeyConstraint:
          baseTableName: metabase_database
          constraintName: fk_database_ref_organization_id
      - dropNotNullConstraint:
          columnDataType: int
          columnName: organization_id
          tableName: report_card
      - dropForeignKeyConstraint:
          baseTableName: report_card
          constraintName: fk_card_ref_organization_id
      - dropNotNullConstraint:
          columnDataType: int
          columnName: organization_id
          tableName: report_dashboard
      - dropForeignKeyConstraint:
          baseTableName: report_dashboard
          constraintName: fk_dashboard_ref_organization_id
      - dropNotNullConstraint:
          columnDataType: int
          columnName: organization_id
          tableName: report_emailreport
      - dropForeignKeyConstraint:
          baseTableName: report_emailreport
          constraintName: fk_emailreport_ref_organization_id
      - dropNotNullConstraint:
          columnDataType: int
          columnName: organization_id
          tableName: report_emailreportexecutions
      - dropForeignKeyConstraint:
          baseTableName: report_emailreportexecutions
          constraintName: fk_emailreportexecutions_ref_organization_id
      - dropNotNullConstraint:
          columnDataType: int
          columnName: organization_id
          tableName: annotation_annotation
      - dropForeignKeyConstraint:
          baseTableName: annotation_annotation
          constraintName: fk_annotation_ref_organization_id
  - changeSet:
      id: '7'
      author: cammsaul
      changes:
      - addColumn:
          columns:
          - column:
              constraints:
                foreignKeyName: fk_field_parent_ref_field_id
                nullable: true
                references: metabase_field(id)
              name: parent_id
              type: int
          tableName: metabase_field
  - changeSet:
      id: '8'
      author: tlrobinson
      changes:
      - addColumn:
          columns:
          - column:
              name: display_name
              type: varchar(254)
          tableName: metabase_table
      - addColumn:
          columns:
          - column:
              name: display_name
              type: varchar(254)
          tableName: metabase_field
  - changeSet:
      id: '9'
      author: tlrobinson
      changes:
      - addColumn:
          columns:
          - column:
              name: visibility_type
              type: varchar(254)
          tableName: metabase_table
  - changeSet:
      id: 10
      author: cammsaul
      validCheckSum:
        - 7:3b90e2fe0ac8e617a1f30ef95d39319b
        - 7:97fec69516d0dfe424ea7365f51bb87e
        - 8:2e03a495932b4a9aebb9d58a6ad87ca9
        - 8:431360d062cb82d8b27960b3a0abb98c
        - 8:5297214d1788d964675d8c6336ac9b6d
        - 8:532075ff1717d4a16bb9f27c606db46b
        - 8:96e54d9100db3f9cdcc00eaeccc200a3
        - 8:9f03a236be31f54e8e5c894fe5fc7f00
      changes:
        - createTable:
            tableName: revision
            columns:
              - column:
                  name: id
                  type: int
                  autoIncrement: true
                  constraints:
                    primaryKey: true
                    nullable: false
              - column:
                  name: model
                  type: varchar(16)
                  constraints:
                    nullable: false
              - column:
                  name: model_id
                  type: int
                  constraints:
                    nullable: false
              - column:
                  name: user_id
                  type: int
                  constraints:
                    nullable: false
                    references: core_user(id)
                    foreignKeyName: fk_revision_ref_user_id
                    deferrable: false
                    initiallyDeferred: false
              - column:
                  name: timestamp
                  type: DATETIME
                  constraints:
                    nullable: false
              - column:
                  name: object
                  type: varchar
                  constraints:
                    nullable: false
              - column:
                  name: is_reversion
                  type: boolean
                  defaultValueBoolean: false
                  constraints:
                    nullable: false
        - createIndex:
            tableName: revision
            indexName: idx_revision_model_model_id
            columns:
              - column:
                  name: model
              - column:
                  name: model_id
        - modifySql:
            dbms: postgresql
            replace:
              replace: WITHOUT
              with: WITH
        - modifySql:
            dbms: mysql,mariadb
            replace:
              replace: object VARCHAR
              with: object TEXT
  - changeSet:
      id: 11
      author: agilliland
      changes:
        - sql:
            sql: update report_dashboard set public_perms = 2 where public_perms = 1
  - changeSet:
      id: 12
      author: agilliland
      changes:
        - addColumn:
            tableName: report_card
            columns:
              - column:
                  name: database_id
                  type: int
                  constraints:
                    nullable: true
                    references: metabase_database(id)
                    foreignKeyName: fk_report_card_ref_database_id
                    deferrable: false
                    initiallyDeferred: false
              - column:
                  name: table_id
                  type: int
                  constraints:
                    nullable: true
                    references: metabase_table(id)
                    foreignKeyName: fk_report_card_ref_table_id
                    deferrable: false
                    initiallyDeferred: false
              - column:
                  name: query_type
                  type: varchar(16)
                  constraints:
                    nullable: true
  - changeSet:
      id: 13
      author: agilliland
      validCheckSum:
        - 7:f27286894439bef33ff93761f9b32bc4
        - 7:1bc8ccc9b1803cda5651f144029be40c
      changes:
        - createTable:
            tableName: activity
            columns:
              - column:
                  name: id
                  type: int
                  autoIncrement: true
                  constraints:
                    primaryKey: true
                    nullable: false
              - column:
                  name: topic
                  type: varchar(32)
                  constraints:
                    nullable: false
              - column:
                  name: timestamp
                  type: DATETIME
                  constraints:
                    nullable: false
              - column:
                  name: user_id
                  type: int
                  constraints:
                    nullable: true
                    references: core_user(id)
                    foreignKeyName: fk_activity_ref_user_id
                    deferrable: false
                    initiallyDeferred: false
              - column:
                  name: model
                  type: varchar(16)
                  constraints:
                    nullable: true
              - column:
                  name: model_id
                  type: int
                  constraints:
                    nullable: true
              - column:
                  name: database_id
                  type: int
                  constraints:
                    nullable: true
              - column:
                  name: table_id
                  type: int
                  constraints:
                    nullable: true
              - column:
                  name: custom_id
                  type: varchar(48)
                  constraints:
                    nullable: true
              - column:
                  name: details
                  type: varchar
                  constraints:
                    nullable: false
        - createIndex:
            tableName: activity
            indexName: idx_activity_timestamp
            columns:
              column:
                name: timestamp
        - createIndex:
            tableName: activity
            indexName: idx_activity_user_id
            columns:
              column:
                name: user_id
        - createIndex:
            tableName: activity
            indexName: idx_activity_custom_id
            columns:
              column:
                name: custom_id
        - modifySql:
            dbms: postgresql
            replace:
              replace: WITHOUT
              with: WITH
        - modifySql:
            dbms: mysql,mariadb
            replace:
              replace: details VARCHAR
              with: details TEXT
  - changeSet:
      id: 14
      author: agilliland
      changes:
        - createTable:
            tableName: view_log
            columns:
              - column:
                  name: id
                  type: int
                  autoIncrement: true
                  constraints:
                    primaryKey: true
                    nullable: false
              - column:
                  name: user_id
                  type: int
                  constraints:
                    nullable: true
                    references: core_user(id)
                    foreignKeyName: fk_view_log_ref_user_id
                    deferrable: false
                    initiallyDeferred: false
              - column:
                  name: model
                  type: varchar(16)
                  constraints:
                    nullable: false
              - column:
                  name: model_id
                  type: int
                  constraints:
                    nullable: false
              - column:
                  name: timestamp
                  type: DATETIME
                  constraints:
                    nullable: false
        - createIndex:
            tableName: view_log
            indexName: idx_view_log_user_id
            columns:
              column:
                name: user_id
        - createIndex:
            tableName: view_log
            indexName: idx_view_log_timestamp
            columns:
              column:
                name: model_id
        - modifySql:
            dbms: postgresql
            replace:
              replace: WITHOUT
              with: WITH
  - changeSet:
      id: 15
      author: agilliland
      objectQuotingStrategy: ${quote_strategy}
      changes:
        - addColumn:
            tableName: revision
            columns:
              - column:
                  name: is_creation
                  type: boolean
                  defaultValueBoolean: false
                  constraints:
                    nullable: false
  - changeSet:
      id: 16
      author: agilliland
      changes:
        - dropNotNullConstraint:
            tableName: core_user
            columnName: last_login
            columnDataType: DATETIME
        - modifySql:
            dbms: postgresql
            replace:
              replace: WITHOUT
              with: WITH
  - changeSet:
      id: 17
      author: agilliland
      changes:
        - addColumn:
            tableName: metabase_database
            columns:
              - column:
                  name: is_sample
                  type: boolean
                  defaultValueBoolean: false
                  constraints:
                    nullable: false
        - sql:
            sql: update metabase_database set is_sample = true where name = 'Sample Dataset'
  - changeSet:
      id: 18
      author: camsaul
      validCheckSum:
        - 7:07d501a6e52c14691f7f895d137e565f
        - 7:329d897d44ba9893fdafc9ce7e876d73
      changes:
        - createTable:
            tableName: data_migrations
            columns:
              - column:
                  name: id
                  type: VARCHAR(254)
                  constraints:
                    primaryKey: true
                    nullable: false
              - column:
                  name: timestamp
                  type: DATETIME
                  constraints:
                    nullable: false
        - createIndex:
            tableName: data_migrations
            indexName: idx_data_migrations_id
            columns:
              column:
                name: id
  - changeSet:
      id: 19
      author: camsaul
      changes:
        - addColumn:
            tableName: metabase_table
            columns:
              - column:
                  name: schema
                  type: VARCHAR(256)
  - changeSet:
      id: 20
      author: agilliland
      changes:
        - createTable:
            tableName: pulse
            columns:
              - column:
                  name: id
                  type: int
                  autoIncrement: true
                  constraints:
                    primaryKey: true
                    nullable: false
              - column:
                  name: creator_id
                  type: int
                  constraints:
                    nullable: false
                    references: core_user(id)
                    foreignKeyName: fk_pulse_ref_creator_id
                    deferrable: false
                    initiallyDeferred: false
              - column:
                  name: name
                  type: varchar(254)
                  constraints:
                    nullable: false
              - column:
                  name: public_perms
                  type: int
                  constraints:
                    nullable: false
              - column:
                  name: created_at
                  type: DATETIME
                  constraints:
                    nullable: false
              - column:
                  name: updated_at
                  type: DATETIME
                  constraints:
                    nullable: false
        - createIndex:
            tableName: pulse
            indexName: idx_pulse_creator_id
            columns:
              column:
                name: creator_id
        - createTable:
            tableName: pulse_card
            columns:
              - column:
                  name: id
                  type: int
                  autoIncrement: true
                  constraints:
                    primaryKey: true
                    nullable: false
              - column:
                  name: pulse_id
                  type: int
                  constraints:
                    nullable: false
                    references: pulse(id)
                    foreignKeyName: fk_pulse_card_ref_pulse_id
                    deferrable: false
                    initiallyDeferred: false
              - column:
                  name: card_id
                  type: int
                  constraints:
                    nullable: false
                    references: report_card(id)
                    foreignKeyName: fk_pulse_card_ref_card_id
                    deferrable: false
                    initiallyDeferred: false
              - column:
                  name: position
                  type: int
                  constraints:
                    nullable: false
        - createIndex:
            tableName: pulse_card
            indexName: idx_pulse_card_pulse_id
            columns:
              column:
                name: pulse_id
        - createIndex:
            tableName: pulse_card
            indexName: idx_pulse_card_card_id
            columns:
              column:
                name: card_id
        - createTable:
            tableName: pulse_channel
            columns:
              - column:
                  name: id
                  type: int
                  autoIncrement: true
                  constraints:
                    primaryKey: true
                    nullable: false
              - column:
                  name: pulse_id
                  type: int
                  constraints:
                    nullable: false
                    references: pulse(id)
                    foreignKeyName: fk_pulse_channel_ref_pulse_id
                    deferrable: false
                    initiallyDeferred: false
              - column:
                  name: channel_type
                  type: varchar(32)
                  constraints:
                    nullable: false
              - column:
                  name: details
                  type: text
                  constraints:
                    nullable: false
              - column:
                  name: schedule_type
                  type: varchar(32)
                  constraints:
                    nullable: false
              - column:
                  name: schedule_hour
                  type: int
                  constraints:
                    nullable: true
              - column:
                  name: schedule_day
                  type: varchar(64)
                  constraints:
                    nullable: true
              - column:
                  name: created_at
                  type: DATETIME
                  constraints:
                    nullable: false
              - column:
                  name: updated_at
                  type: DATETIME
                  constraints:
                    nullable: false
        - createIndex:
            tableName: pulse_channel
            indexName: idx_pulse_channel_pulse_id
            columns:
              column:
                name: pulse_id
        - createIndex:
            tableName: pulse_channel
            indexName: idx_pulse_channel_schedule_type
            columns:
              column:
                name: schedule_type
        - createTable:
            tableName: pulse_channel_recipient
            columns:
              - column:
                  name: id
                  type: int
                  autoIncrement: true
                  constraints:
                    primaryKey: true
                    nullable: false
              - column:
                  name: pulse_channel_id
                  type: int
                  constraints:
                    nullable: false
                    references: pulse_channel(id)
                    foreignKeyName: fk_pulse_channel_recipient_ref_pulse_channel_id
                    deferrable: false
                    initiallyDeferred: false
              - column:
                  name: user_id
                  type: int
                  constraints:
                    nullable: false
                    references: core_user(id)
                    foreignKeyName: fk_pulse_channel_recipient_ref_user_id
                    deferrable: false
                    initiallyDeferred: false
        - modifySql:
            dbms: postgresql
            replace:
              replace: WITHOUT
              with: WITH
  - changeSet:
      id: 21
      author: agilliland
      changes:
        - createTable:
            tableName: segment
            columns:
              - column:
                  name: id
                  type: int
                  autoIncrement: true
                  constraints:
                    primaryKey: true
                    nullable: false
              - column:
                  name: table_id
                  type: int
                  constraints:
                    nullable: false
                    references: metabase_table(id)
                    foreignKeyName: fk_segment_ref_table_id
                    deferrable: false
                    initiallyDeferred: false
              - column:
                  name: creator_id
                  type: int
                  constraints:
                    nullable: false
                    references: core_user(id)
                    foreignKeyName: fk_segment_ref_creator_id
                    deferrable: false
                    initiallyDeferred: false
              - column:
                  name: name
                  type: varchar(254)
                  constraints:
                    nullable: false
              - column:
                  name: description
                  type: text
                  constraints:
                    nullable: true
              - column:
                  name: is_active
                  type: boolean
                  defaultValueBoolean: true
                  constraints:
                    nullable: false
              - column:
                  name: definition
                  type: text
                  constraints:
                    nullable: false
              - column:
                  name: created_at
                  type: DATETIME
                  constraints:
                    nullable: false
              - column:
                  name: updated_at
                  type: DATETIME
                  constraints:
                    nullable: false
        - createIndex:
            tableName: segment
            indexName: idx_segment_creator_id
            columns:
              column:
                name: creator_id
        - createIndex:
            tableName: segment
            indexName: idx_segment_table_id
            columns:
              column:
                name: table_id
        - modifySql:
            dbms: postgresql
            replace:
              replace: WITHOUT
              with: WITH
  - changeSet:
      id: 22
      author: agilliland
      changes:
        - addColumn:
            tableName: revision
            columns:
              - column:
                  name: message
                  type: text
                  constraints:
                    nullable: true
  - changeSet:
      id: 23
      author: agilliland
      objectQuotingStrategy: ${quote_strategy}
      changes:
        - modifyDataType:
            tableName: metabase_table
            columnName: rows
            newDataType: BIGINT
  - changeSet:
      id: 24
      author: agilliland
      changes:
        - createTable:
            tableName: dependency
            columns:
              - column:
                  name: id
                  type: int
                  autoIncrement: true
                  constraints:
                    primaryKey: true
                    nullable: false
              - column:
                  name: model
                  type: varchar(32)
                  constraints:
                    nullable: false
              - column:
                  name: model_id
                  type: int
                  constraints:
                    nullable: false
              - column:
                  name: dependent_on_model
                  type: varchar(32)
                  constraints:
                    nullable: false
              - column:
                  name: dependent_on_id
                  type: int
                  constraints:
                    nullable: false
              - column:
                  name: created_at
                  type: DATETIME
                  constraints:
                    nullable: false
        - createIndex:
            tableName: dependency
            indexName: idx_dependency_model
            columns:
              column:
                name: model
        - createIndex:
            tableName: dependency
            indexName: idx_dependency_model_id
            columns:
              column:
                name: model_id
        - createIndex:
            tableName: dependency
            indexName: idx_dependency_dependent_on_model
            columns:
              column:
                name: dependent_on_model
        - createIndex:
            tableName: dependency
            indexName: idx_dependency_dependent_on_id
            columns:
              column:
                name: dependent_on_id
        - modifySql:
            dbms: postgresql
            replace:
              replace: WITHOUT
              with: WITH
  - changeSet:
      id: 25
      author: agilliland
      changes:
        - createTable:
            tableName: metric
            columns:
              - column:
                  name: id
                  type: int
                  autoIncrement: true
                  constraints:
                    primaryKey: true
                    nullable: false
              - column:
                  name: table_id
                  type: int
                  constraints:
                    nullable: false
                    references: metabase_table(id)
                    foreignKeyName: fk_metric_ref_table_id
                    deferrable: false
                    initiallyDeferred: false
              - column:
                  name: creator_id
                  type: int
                  constraints:
                    nullable: false
                    references: core_user(id)
                    foreignKeyName: fk_metric_ref_creator_id
                    deferrable: false
                    initiallyDeferred: false
              - column:
                  name: name
                  type: varchar(254)
                  constraints:
                    nullable: false
              - column:
                  name: description
                  type: text
                  constraints:
                    nullable: true
              - column:
                  name: is_active
                  type: boolean
                  defaultValueBoolean: true
                  constraints:
                    nullable: false
              - column:
                  name: definition
                  type: text
                  constraints:
                    nullable: false
              - column:
                  name: created_at
                  type: DATETIME
                  constraints:
                    nullable: false
              - column:
                  name: updated_at
                  type: DATETIME
                  constraints:
                    nullable: false
        - createIndex:
            tableName: metric
            indexName: idx_metric_creator_id
            columns:
              column:
                name: creator_id
        - createIndex:
            tableName: metric
            indexName: idx_metric_table_id
            columns:
              column:
                name: table_id
        - modifySql:
            dbms: postgresql
            replace:
              replace: WITHOUT
              with: WITH
  - changeSet:
      id: 26
      author: agilliland
      changes:
        - addColumn:
            tableName: metabase_database
            columns:
              - column:
                  name: is_full_sync
                  type: boolean
                  defaultValueBoolean: true
                  constraints:
                    nullable: false
        - sql:
            sql: update metabase_database set is_full_sync = true
  - changeSet:
      id: 27
      author: agilliland
      changes:
        - createTable:
            tableName: dashboardcard_series
            columns:
              - column:
                  name: id
                  type: int
                  autoIncrement: true
                  constraints:
                    primaryKey: true
                    nullable: false
              - column:
                  name: dashboardcard_id
                  type: int
                  constraints:
                    nullable: false
                    references: report_dashboardcard(id)
                    foreignKeyName: fk_dashboardcard_series_ref_dashboardcard_id
                    deferrable: false
                    initiallyDeferred: false
              - column:
                  name: card_id
                  type: int
                  constraints:
                    nullable: false
                    references: report_card(id)
                    foreignKeyName: fk_dashboardcard_series_ref_card_id
                    deferrable: false
                    initiallyDeferred: false
              - column:
                  name: position
                  type: int
                  constraints:
                    nullable: false
        - createIndex:
            tableName: dashboardcard_series
            indexName: idx_dashboardcard_series_dashboardcard_id
            columns:
              column:
                name: dashboardcard_id
        - createIndex:
            tableName: dashboardcard_series
            indexName: idx_dashboardcard_series_card_id
            columns:
              column:
                name: card_id
        - modifySql:
            dbms: postgresql
            replace:
              replace: WITHOUT
              with: WITH
  - changeSet:
      id: 28
      author: agilliland
      changes:
        - addColumn:
            tableName: core_user
            columns:
              - column:
                  name: is_qbnewb
                  type: boolean
                  defaultValueBoolean: true
                  constraints:
                    nullable: false
  - changeSet:
      id: 29
      author: agilliland
      changes:
        - addColumn:
            tableName: pulse_channel
            columns:
              - column:
                  name: schedule_frame
                  type: varchar(32)
                  constraints:
                    nullable: true
  - changeSet:
      id: 30
      author: agilliland
      changes:
        - addColumn:
            tableName: metabase_field
            columns:
              - column:
                  name: visibility_type
                  type: varchar(32)
                  constraints:
                    nullable: true
                    deferrable: false
                    initiallyDeferred: false
        - addNotNullConstraint:
            columnDataType: varchar(32)
            columnName: visibility_type
            defaultNullValue: unset
            tableName: metabase_field
  - changeSet:
      id: 31
      author: agilliland
      changes:
        - addColumn:
            tableName: metabase_field
            columns:
              - column:
                  name: fk_target_field_id
                  type: int
                  constraints:
                    nullable: true
                    deferrable: false
                    initiallyDeferred: false
  - changeSet:
      id: 32
      author: camsaul
      changes:
        ######################################## label table ########################################
        - createTable:
            tableName: label
            columns:
              - column:
                  name: id
                  type: int
                  autoIncrement: true
                  constraints:
                    primaryKey: true
                    nullable: false
              - column:
                  name: name
                  type: VARCHAR(254)
                  constraints:
                    nullable: false
              - column:
                  name: slug
                  type: VARCHAR(254)
                  constraints:
                    nullable: false
                    unique: true
              - column:
                  name: icon
                  type: VARCHAR(128)
        - createIndex:
            tableName: label
            indexName: idx_label_slug
            columns:
              column:
                name: slug
        ######################################## card_label table ########################################
        - createTable:
            tableName: card_label
            columns:
              - column:
                  name: id
                  type: int
                  autoIncrement: true
                  constraints:
                    primaryKey: true
                    nullable: false
              - column:
                  name: card_id
                  type: int
                  constraints:
                    nullable: false
                    references: report_card(id)
                    foreignKeyName: fk_card_label_ref_card_id
                    deferrable: false
                    initiallyDeferred: false
              - column:
                  name: label_id
                  type: int
                  constraints:
                    nullable: false
                    references: label(id)
                    foreignKeyName: fk_card_label_ref_label_id
                    deferrable: false
                    initiallyDeferred: false
        - addUniqueConstraint:
            tableName: card_label
            columnNames: card_id, label_id
            constraintName: unique_card_label_card_id_label_id
        - createIndex:
            tableName: card_label
            indexName: idx_card_label_card_id
            columns:
              column:
                name: card_id
        - createIndex:
            tableName: card_label
            indexName: idx_card_label_label_id
            columns:
              column:
                name: label_id
        ######################################## add archived column to report_card ########################################
        - addColumn:
            tableName: report_card
            columns:
              - column:
                  name: archived
                  type: boolean
                  defaultValueBoolean: false
                  constraints:
                    nullable: false
  - changeSet:
      id: 32
      author: agilliland
      changes:
        - createTable:
            tableName: raw_table
            columns:
              - column:
                  name: id
                  type: int
                  autoIncrement: true
                  constraints:
                    primaryKey: true
                    nullable: false
              - column:
                  name: database_id
                  type: int
                  constraints:
                    nullable: false
                    references: metabase_database(id)
                    foreignKeyName: fk_rawtable_ref_database
                    deferrable: false
                    initiallyDeferred: false
              - column:
                  name: active
                  type: boolean
                  constraints:
                    nullable: false
              - column:
                  name: schema
                  type: varchar(255)
                  constraints:
                    nullable: true
              - column:
                  name: name
                  type: varchar(255)
                  constraints:
                    nullable: false
              - column:
                  name: details
                  type: text
                  constraints:
                    nullable: false
              - column:
                  name: created_at
                  type: DATETIME
                  constraints:
                    nullable: false
              - column:
                  name: updated_at
                  type: DATETIME
                  constraints:
                    nullable: false
        - createIndex:
            tableName: raw_table
            indexName: idx_rawtable_database_id
            columns:
              column:
                name: database_id
        - addUniqueConstraint:
            tableName: raw_table
            columnNames: database_id, schema, name
            constraintName: uniq_raw_table_db_schema_name
        - createTable:
            tableName: raw_column
            columns:
              - column:
                  name: id
                  type: int
                  autoIncrement: true
                  constraints:
                    primaryKey: true
                    nullable: false
              - column:
                  name: raw_table_id
                  type: int
                  constraints:
                    nullable: false
                    references: raw_table(id)
                    foreignKeyName: fk_rawcolumn_tableid_ref_rawtable
                    deferrable: false
                    initiallyDeferred: false
              - column:
                  name: active
                  type: boolean
                  constraints:
                    nullable: false
              - column:
                  name: name
                  type: varchar(255)
                  constraints:
                    nullable: false
              - column:
                  name: column_type
                  type: varchar(128)
                  constraints:
                    nullable: true
              - column:
                  name: is_pk
                  type: boolean
                  constraints:
                    nullable: false
              - column:
                  name: fk_target_column_id
                  type: int
                  constraints:
                    nullable: true
                    references: raw_column(id)
                    foreignKeyName: fk_rawcolumn_fktarget_ref_rawcolumn
                    deferrable: false
                    initiallyDeferred: false
              - column:
                  name: details
                  type: text
                  constraints:
                    nullable: false
              - column:
                  name: created_at
                  type: DATETIME
                  constraints:
                    nullable: false
              - column:
                  name: updated_at
                  type: DATETIME
                  constraints:
                    nullable: false
        - createIndex:
            tableName: raw_column
            indexName: idx_rawcolumn_raw_table_id
            columns:
              column:
                name: raw_table_id
        - addUniqueConstraint:
            tableName: raw_column
            columnNames: raw_table_id, name
            constraintName: uniq_raw_column_table_name
        - addColumn:
            tableName: metabase_table
            columns:
              - column:
                  name: raw_table_id
                  type: int
                  constraints:
                    nullable: true
                    deferrable: false
                    initiallyDeferred: false
        - addColumn:
            tableName: metabase_field
            columns:
              - column:
                  name: raw_column_id
                  type: int
                  constraints:
                    nullable: true
                    deferrable: false
                    initiallyDeferred: false
        - addColumn:
            tableName: metabase_field
            columns:
              - column:
                  name: last_analyzed
                  type: DATETIME
                  constraints:
                    nullable: true
                    deferrable: false
                    initiallyDeferred: false
        - modifySql:
            dbms: postgresql
            replace:
              replace: WITHOUT
              with: WITH
  - changeSet:
      id: 34
      author: tlrobinson
      changes:
        ######################################## add enabled column to pulse_channel ########################################
        - addColumn:
            tableName: pulse_channel
            columns:
              - column:
                  name: enabled
                  type: boolean
                  defaultValueBoolean: true
                  constraints:
                    nullable: false
  - changeSet:
      id: 35
      author: agilliland
      changes:
        - modifyDataType:
            tableName: setting
            columnName: value
            newDataType: TEXT
        - addNotNullContstraint:
            tableName: setting
            columnNames: value
  - changeSet:
      id: 36
      author: agilliland
      changes:
        - addColumn:
            tableName: report_dashboard
            columns:
              - column:
                  name: parameters
                  type: text
                  constraints:
                    nullable: true
                    deferrable: false
                    initiallyDeferred: false
        - addNotNullConstraint:
            columnDataType: text
            columnName: parameters
            defaultNullValue: '[]'
            tableName: report_dashboard
        - addColumn:
            tableName: report_dashboardcard
            columns:
              - column:
                  name: parameter_mappings
                  type: text
                  constraints:
                    nullable: true
                    deferrable: false
                    initiallyDeferred: false
        - addNotNullConstraint:
            columnDataType: text
            columnName: parameter_mappings
            defaultNullValue: '[]'
            tableName: report_dashboardcard
  - changeSet:
      id: 37
      author: tlrobinson
      changes:
        - addColumn:
            tableName: query_queryexecution
            columns:
              - column:
                  name: query_hash
                  type: int
                  constraints:
                    nullable: true
        - addNotNullConstraint:
            tableName: query_queryexecution
            columnName: query_hash
            columnDataType: int
            defaultNullValue: 0
        - createIndex:
            tableName: query_queryexecution
            indexName: idx_query_queryexecution_query_hash
            columns:
              column:
                name: query_hash
        - createIndex:
            tableName: query_queryexecution
            indexName: idx_query_queryexecution_started_at
            columns:
              column:
                name: started_at
  - changeSet:
      id: 38
      author: camsaul
      changes:
        ######################################## Add "points_of_interest" metadata column to various models ########################################
        - addColumn:
            tableName: metabase_database
            columns:
              - column:
                  name: points_of_interest
                  type: text
        - addColumn:
            tableName: metabase_table
            columns:
              - column:
                  name: points_of_interest
                  type: text
        - addColumn:
            tableName: metabase_field
            columns:
              - column:
                  name: points_of_interest
                  type: text
        - addColumn:
            tableName: report_dashboard
            columns:
              - column:
                  name: points_of_interest
                  type: text
        - addColumn:
            tableName: metric
            columns:
              - column:
                  name: points_of_interest
                  type: text
        - addColumn:
            tableName: segment
            columns:
              - column:
                  name: points_of_interest
                  type: text
        ######################################## Add "caveats" metadata column to various models ########################################
        - addColumn:
            tableName: metabase_database
            columns:
              - column:
                  name: caveats
                  type: text
        - addColumn:
            tableName: metabase_table
            columns:
              - column:
                  name: caveats
                  type: text
        - addColumn:
            tableName: metabase_field
            columns:
              - column:
                  name: caveats
                  type: text
        - addColumn:
            tableName: report_dashboard
            columns:
              - column:
                  name: caveats
                  type: text
        - addColumn:
            tableName: metric
            columns:
              - column:
                  name: caveats
                  type: text
        - addColumn:
            tableName: segment
            columns:
              - column:
                  name: caveats
                  type: text
        ######################################## Add "how_is_this_calculated" to metric ########################################
        - addColumn:
            tableName: metric
            columns:
              - column:
                  name: how_is_this_calculated
                  type: text
        ######################################## Add "most important dashboard" (0 or 1 dashboards) ########################################
        - addColumn:
            tableName: report_dashboard
            columns:
              - column:
                  name: show_in_getting_started
                  type: boolean
                  defaultValueBoolean: false
                  constraints:
                    nullable: false
        - createIndex:
            tableName: report_dashboard
            indexName: idx_report_dashboard_show_in_getting_started
            columns:
              column:
                name: show_in_getting_started
        ######################################## Add "most important metrics" (0+ metrics) ########################################
        - addColumn:
            tableName: metric
            columns:
              - column:
                  name: show_in_getting_started
                  type: boolean
                  defaultValueBoolean: false
                  constraints:
                    nullable: false
        - createIndex:
            tableName: metric
            indexName: idx_metric_show_in_getting_started
            columns:
              column:
                name: show_in_getting_started
        ######################################## Add "most important tables (0+ tables) ########################################
        - addColumn:
            tableName: metabase_table
            columns:
              - column:
                  name: show_in_getting_started
                  type: boolean
                  defaultValueBoolean: false
                  constraints:
                    nullable: false
        - createIndex:
            tableName: metabase_table
            indexName: idx_metabase_table_show_in_getting_started
            columns:
              column:
                name: show_in_getting_started
        ######################################## Add "most important segments" (0+ segments) ########################################
        - addColumn:
            tableName: segment
            columns:
              - column:
                  name: show_in_getting_started
                  type: boolean
                  defaultValueBoolean: false
                  constraints:
                    nullable: false
        - createIndex:
            tableName: segment
            indexName: idx_segment_show_in_getting_started
            columns:
              column:
                name: show_in_getting_started
        ######################################## Add "metric_important_field" table ########################################
        - createTable:
            tableName: metric_important_field
            columns:
              - column:
                  name: id
                  type: int
                  autoIncrement: true
                  constraints:
                    primaryKey: true
                    nullable: false
              - column:
                  name: metric_id
                  type: int
                  constraints:
                    nullable: false
                    references: metric(id)
                    foreignKeyName: fk_metric_important_field_metric_id
              - column:
                  name: field_id
                  type: int
                  constraints:
                    nullable: false
                    references: metabase_field(id)
                    foreignKeyName: fk_metric_important_field_metabase_field_id
        - addUniqueConstraint:
            tableName: metric_important_field
            columnNames: metric_id, field_id
            constraintName: unique_metric_important_field_metric_id_field_id
        - createIndex:
            tableName: metric_important_field
            indexName: idx_metric_important_field_metric_id
            columns:
              column:
                name: metric_id
        - createIndex:
            tableName: metric_important_field
            indexName: idx_metric_important_field_field_id
            columns:
              column:
                name: field_id
  - changeSet:
      id: 39
      author: camsaul
      changes:
        - addColumn:
            tableName: core_user
            columns:
              - column:
                  name: google_auth
                  type: boolean
                  defaultValueBoolean: false
                  constraints:
                    nullable: false
  - changeSet:
      id: 40
      author: camsaul
      validCheckSum:
        - 8:231d66cf27fc4b4bc066172b435439b5
        - 8:ee7f50a264d6cf8d891bd01241eebd2c
      changes:
        ############################################################ add PermissionsGroup table ############################################################
        - createTable:
            tableName: permissions_group
            columns:
              - column:
                  name: id
                  type: int
                  autoIncrement: true
                  constraints:
                    primaryKey: true
                    nullable: false
              # TODO - it would be nice to make this a case-insensitive unique constraint / index?
              - column:
                  name: name
                  type: varchar(255)
                  constraints:
                    nullable: false
                    unique: true
                    uniqueConstraintName: unique_permissions_group_name
        - createIndex:
            tableName: permissions_group
            indexName: idx_permissions_group_name
            columns:
              column:
                name: name
        ############################################################ add PermissionsGroupMembership table ############################################################
        - createTable:
            tableName: permissions_group_membership
            columns:
              - column:
                  name: id
                  type: int
                  autoIncrement: true
                  constraints:
                    primaryKey: true
                    nullable: false
              - column:
                  name: user_id
                  type: int
                  constraints:
                    nullable: false
                    references: core_user(id)
                    foreignKeyName: fk_permissions_group_membership_user_id
              - column:
                  name: group_id
                  type: int
                  constraints:
                    nullable: false
                    references: permissions_group(id)
                    foreignKeyName: fk_permissions_group_group_id
        - addUniqueConstraint:
            tableName: permissions_group_membership
            columnNames: user_id, group_id
            constraintName: unique_permissions_group_membership_user_id_group_id
        # for things like all users in a given group
        - createIndex:
            tableName: permissions_group_membership
            indexName: idx_permissions_group_membership_group_id
            columns:
              column:
                name: group_id
        # for things like all groups a user belongs to
        - createIndex:
            tableName: permissions_group_membership
            indexName: idx_permissions_group_membership_user_id
            columns:
              column:
                name: user_id
        # for things like is given user a member of a given group (TODO - not sure we need this)
        - createIndex:
            tableName: permissions_group_membership
            indexName: idx_permissions_group_membership_group_id_user_id
            columns:
              - column:
                  name: group_id
              - column:
                  name: user_id
        ############################################################ add Permissions table ############################################################
        - createTable:
            tableName: permissions
            columns:
              - column:
                  name: id
                  type: int
                  autoIncrement: true
                  constraints:
                    primaryKey: true
                    nullable: false
              - column:
                  name: object
                  type: varchar(254)
                  constraints:
                    nullable: false
              - column:
                  name: group_id
                  type: int
                  constraints:
                    nullable: false
                    references: permissions_group(id)
                    foreignKeyName: fk_permissions_group_id
        - createIndex:
            tableName: permissions
            indexName: idx_permissions_group_id
            columns:
              column:
                name: group_id
        - createIndex:
            tableName: permissions
            indexName: idx_permissions_object
            columns:
              column:
                name: object
        - createIndex:
            tableName: permissions
            indexName: idx_permissions_group_id_object
            columns:
              - column:
                  name: group_id
              - column:
                  name: object
        - addUniqueConstraint:
            tableName: permissions
            columnNames: group_id, object
        ############################################################ Tweaks to metabase_table ############################################################
        # Modify the length of metabase_table.schema from 256 -> 254
        # It turns out MySQL InnoDB indices have to be 767 bytes or less (at least for older versions of MySQL)
        # and 'utf8' text columns can use up to 3 bytes per character in MySQL -- see http://stackoverflow.com/a/22515986/1198455
        # So 256 * 3 = 768 bytes (too large to index / add unique constraints)
        # Drop this to 254; 254 * 3 = 762, which should give us room to index it along with a 4-byte integer as well if need be
        # Hoping this doesn't break anyone's existing databases. Hopefully there aren't any schemas that are 255 or 256 bytes long out there; any longer
        # and it would have already broke; any shorter and there's not problem.
        # Anyway, better to break it now than to leave it as-is and have and break permissions where the columns have to be 254 characters wide
        - modifyDataType:
            tableName: metabase_table
            columnName: schema
            newDataType: varchar(254)
        # Add index: this is for doing things like getting all the tables that belong to a given schema
        - createIndex:
            tableName: metabase_table
            indexName: idx_metabase_table_db_id_schema
            columns:
              - column:
                  name: db_id
              - column:
                  name: schema
  - changeSet:
      id: 41
      author: camsaul
      changes:
        - dropColumn:
            tableName: metabase_field
            columnName: field_type
        - addDefaultValue:
            tableName: metabase_field
            columnName: active
            defaultValueBoolean: true
        - addDefaultValue:
            tableName: metabase_field
            columnName: preview_display
            defaultValueBoolean: true
        - addDefaultValue:
            tableName: metabase_field
            columnName: position
            defaultValueNumeric: 0
        - addDefaultValue:
            tableName: metabase_field
            columnName: visibility_type
            defaultValue: "normal"
  - changeSet:
      id: 42
      author: camsaul
      changes:
        - dropForeignKeyConstraint:
            baseTableName: query_queryexecution
            constraintName: fk_queryexecution_ref_query_id
        - dropColumn:
            tableName: query_queryexecution
            columnName: query_id
        - dropColumn:
            tableName: core_user
            columnName: is_staff
        - dropColumn:
            tableName: metabase_database
            columnName: organization_id
        - dropColumn:
            tableName: report_card
            columnName: organization_id
        - dropColumn:
            tableName: report_dashboard
            columnName: organization_id
        - dropTable:
            tableName: annotation_annotation
        - dropTable:
            tableName: core_permissionsviolation
        - dropTable:
            tableName: core_userorgperm
        - dropTable:
            tableName: core_organization
        - dropTable:
            tableName: metabase_foreignkey
        - dropTable:
            tableName: metabase_tablesegment
        - dropTable:
            tableName: query_query
        - dropTable:
            tableName: report_dashboardsubscription
        - dropTable:
            tableName: report_emailreport_recipients
        - dropTable:
            tableName: report_emailreportexecutions
        - dropTable:
            tableName: report_emailreport
  - changeSet:
      id: 43
      author: camsaul
      validCheckSum:
        - 7:b20750a949504e93efced32877a4488f
        - 7:dbc18c8ca697fc335869f0ed0eb5f4cb
      changes:
        - createTable:
            tableName: permissions_revision
            remarks: 'Used to keep track of changes made to permissions.'
            columns:
              - column:
                  name: id
                  type: int
                  autoIncrement: true
                  constraints:
                    primaryKey: true
                    nullable: false
              - column:
                  name: before
                  type: text
                  remarks: 'Serialized JSON of the permissions before the changes.'
                  constraints:
                    nullable: false
              - column:
                  name: after
                  type: text
                  remarks: 'Serialized JSON of the permissions after the changes.'
                  constraints:
                    nullable: false
              - column:
                  name: user_id
                  type: int
                  remarks: 'The ID of the admin who made this set of changes.'
                  constraints:
                    nullable: false
                    references: core_user(id)
                    foreignKeyName: fk_permissions_revision_user_id
              - column:
                  name: created_at
                  type: datetime
                  remarks: 'The timestamp of when these changes were made.'
                  constraints:
                    nullable: false
              - column:
                  name: remark
                  type: text
                  remarks: 'Optional remarks explaining why these changes were made.'
  - changeSet:
      id: 44
      author: camsaul
      changes:
        - dropColumn:
            tableName: report_card
            columnName: public_perms
        - dropColumn:
            tableName: report_dashboard
            columnName: public_perms
        - dropColumn:
            tableName: pulse
            columnName: public_perms
  - changeSet:
      id: 45
      author: tlrobinson
      changes:
        - addColumn:
            tableName: report_dashboardcard
            columns:
              - column:
                  name: visualization_settings
                  type: text
        - addNotNullConstraint:
            tableName: report_dashboardcard
            columnName: visualization_settings
            columnDataType: text
            defaultNullValue: '{}'
  - changeSet:
      id: 46
      author: camsaul
      objectQuotingStrategy: ${quote_strategy}
      changes:
        - addNotNullConstraint:
            tableName: report_dashboardcard
            columnName: row
            columnDataType: integer
            defaultNullValue: 0
        - addNotNullConstraint:
            tableName: report_dashboardcard
            columnName: col
            columnDataType: integer
            defaultNullValue: 0
        - addDefaultValue:
            tableName: report_dashboardcard
            columnName: row
            defaultValueNumeric: 0
        - addDefaultValue:
            tableName: report_dashboardcard
            columnName: col
            defaultValueNumeric: 0
  - changeSet:
      id: 47
      author: camsaul
      changes:
        ######################################## collection table ########################################
        - createTable:
            tableName: collection
            remarks: 'Collections are an optional way to organize Cards and handle permissions for them.'
            columns:
              - column:
                  name: id
                  type: int
                  autoIncrement: true
                  constraints:
                    primaryKey: true
                    nullable: false
              - column:
                  name: name
                  type: text
                  remarks: 'The unique, user-facing name of this Collection.'
                  constraints:
                    nullable: false
              - column:
                  name: slug
                  type: varchar(254)
                  remarks: 'URL-friendly, sluggified, indexed version of name.'
                  constraints:
                    nullable: false
                    unique: true
              - column:
                  name: description
                  type: text
                  remarks: 'Optional description for this Collection.'
              - column:
                  name: color
                  type: char(7)
                  remarks: 'Seven-character hex color for this Collection, including the preceding hash sign.'
                  constraints:
                    nullable: false
              - column:
                  name: archived
                  type: boolean
                  remarks: 'Whether this Collection has been archived and should be hidden from users.'
                  defaultValueBoolean: false
                  constraints:
                    nullable: false
        - createIndex:
            tableName: collection
            indexName: idx_collection_slug
            columns:
              column:
                name: slug
        ######################################## add collection_id to report_card ########################################
        - addColumn:
            tableName: report_card
            columns:
              - column:
                  name: collection_id
                  type: int
                  remarks: 'Optional ID of Collection this Card belongs to.'
                  constraints:
                    references: collection(id)
                    foreignKeyName: fk_card_collection_id
        - createIndex:
            tableName: report_card
            indexName: idx_card_collection_id
            columns:
              column:
                name: collection_id
  - changeSet:
      id: 48
      author: camsaul
      changes:
        - createTable:
            tableName: collection_revision
            remarks: 'Used to keep track of changes made to collections.'
            columns:
              - column:
                  name: id
                  type: int
                  autoIncrement: true
                  constraints:
                    primaryKey: true
                    nullable: false
              - column:
                  name: before
                  type: text
                  remarks: 'Serialized JSON of the collections graph before the changes.'
                  constraints:
                    nullable: false
              - column:
                  name: after
                  type: text
                  remarks: 'Serialized JSON of the collections graph after the changes.'
                  constraints:
                    nullable: false
              - column:
                  name: user_id
                  type: int
                  remarks: 'The ID of the admin who made this set of changes.'
                  constraints:
                    nullable: false
                    references: core_user(id)
                    foreignKeyName: fk_collection_revision_user_id
              - column:
                  name: created_at
                  type: datetime
                  remarks: 'The timestamp of when these changes were made.'
                  constraints:
                    nullable: false
              - column:
                  name: remark
                  type: text
                  remarks: 'Optional remarks explaining why these changes were made.'
  - changeSet:
      id: 49
      author: camsaul
      changes:
        ######################################## Card public_uuid & indices ########################################
        - addColumn:
            tableName: report_card
            columns:
              - column:
                  name: public_uuid
                  type: char(36)
                  remarks: 'Unique UUID used to in publically-accessible links to this Card.'
                  constraints:
                    unique: true
              - column:
                  name: made_public_by_id
                  type: int
                  remarks: 'The ID of the User who first publically shared this Card.'
                  constraints:
                    references: core_user(id)
                    foreignKeyName: fk_card_made_public_by_id
        - createIndex:
            tableName: report_card
            indexName: idx_card_public_uuid
            columns:
              column:
                name: public_uuid
        ######################################## Dashboard public_uuid & indices ########################################
        - addColumn:
            tableName: report_dashboard
            columns:
              - column:
                  name: public_uuid
                  type: char(36)
                  remarks: 'Unique UUID used to in publically-accessible links to this Dashboard.'
                  constraints:
                    unique: true
              - column:
                  name: made_public_by_id
                  type: int
                  remarks: 'The ID of the User who first publically shared this Dashboard.'
                  constraints:
                    references: core_user(id)
                    foreignKeyName: fk_dashboard_made_public_by_id
        - createIndex:
            tableName: report_dashboard
            indexName: idx_dashboard_public_uuid
            columns:
              column:
                name: public_uuid
        ######################################## make query_queryexecution.executor_id nullable ########################################
        - dropNotNullConstraint:
            tableName: query_queryexecution
            columnName: executor_id
            columnDataType: int
  - changeSet:
      id: 50
      author: camsaul
      changes:
        ######################################## new Card columns ########################################
        - addColumn:
            tableName: report_card
            columns:
              - column:
                  name: enable_embedding
                  type: boolean
                  remarks: 'Is this Card allowed to be embedded in different websites (using a signed JWT)?'
                  defaultValueBoolean: false
                  constraints:
                    nullable: false
              - column:
                  name: embedding_params
                  type: text
                  remarks: 'Serialized JSON containing information about required parameters that must be supplied when embedding this Card.'
          ######################################## new Card columns ########################################
        - addColumn:
            tableName: report_dashboard
            columns:
              - column:
                  name: enable_embedding
                  type: boolean
                  remarks: 'Is this Dashboard allowed to be embedded in different websites (using a signed JWT)?'
                  defaultValueBoolean: false
                  constraints:
                    nullable: false
              - column:
                  name: embedding_params
                  type: text
                  remarks: 'Serialized JSON containing information about required parameters that must be supplied when embedding this Dashboard.'
  - changeSet:
      id: 51
      author: camsaul
      validCheckSum:
        - 8:8491a72bd30aac2565c97daf8b84e515
        - 8:676d3f95358dcd572ccce47c950e8ed9
      changes:
        - createTable:
            tableName: query_execution
            remarks: 'A log of executed queries, used for calculating historic execution times, auditing, and other purposes.'
            columns:
              - column:
                  name: id
                  type: int
                  autoIncrement: true
                  constraints:
                    primaryKey: true
                    nullable: false
              - column:
                  name: hash
                  type: binary(32)
                  remarks: 'The hash of the query dictionary. This is a 256-bit SHA3 hash of the query.'
                  constraints:
                    nullable: false
              - column:
                  name: started_at
                  type: datetime
                  remarks: 'Timestamp of when this query started running.'
                  constraints:
                    nullable: false
              - column:
                  name: running_time
                  type: integer
                  remarks: 'The time, in milliseconds, this query took to complete.'
                  constraints:
                    nullable: false
              - column:
                  name: result_rows
                  type: integer
                  remarks: 'Number of rows in the query results.'
                  constraints:
                    nullable: false
              - column:
                  name: native
                  type: boolean
                  remarks: 'Whether the query was a native query, as opposed to an MBQL one (e.g., created with the GUI).'
                  constraints:
                    nullable: false
              - column:
                  name: context
                  type: varchar(32)
                  remarks: 'Short string specifying how this query was executed, e.g. in a Dashboard or Pulse.'
              - column:
                  name: error
                  type: text
                  remarks: 'Error message returned by failed query, if any.'
              # The following columns are foreign keys, but we don't keep FK constraints on them for a few reasons:
              # - We don't want to keep indexes on these columns since they wouldn't be generally useful and for size and performance reasons
              # - If a related object (e.g. a Dashboard) is deleted, we don't want to delete the related entries in the QueryExecution log.
              #   We could do something like make the constraint ON DELETE SET NULL, but that would require a full table scan to handle;
              #   If the QueryExecution log became tens of millions of rows large it would take a very long time to scan and update records
              - column:
                  name: executor_id
                  type: integer
                  remarks: 'The ID of the User who triggered this query execution, if any.'
              - column:
                  name: card_id
                  type: integer
                  remarks: 'The ID of the Card (Question) associated with this query execution, if any.'
              - column:
                  name: dashboard_id
                  type: integer
                  remarks: 'The ID of the Dashboard associated with this query execution, if any.'
              - column:
                  name: pulse_id
                  type: integer
                  remarks: 'The ID of the Pulse associated with this query execution, if any.'
        # For things like auditing recently executed queries
        - createIndex:
            tableName: query_execution
            indexName: idx_query_execution_started_at
            columns:
              column:
                name: started_at
        # For things like seeing the 10 most recent executions of a certain query
        - createIndex:
            tableName: query_execution
            indexName: idx_query_execution_query_hash_started_at
            columns:
              - column:
                  name: hash
              - column:
                  name: started_at
  - property:
        name: blob.type
        value: blob
        dbms: mysql,h2,mariadb
  - property:
      name: blob.type
      value: bytea
      dbms: postgresql
  - changeSet:
      id: 52
      author: camsaul
      changes:
        - createTable:
            tableName: query_cache
            remarks: 'Cached results of queries are stored here when using the DB-based query cache.'
            columns:
              - column:
                  name: query_hash
                  type: binary(32)
                  remarks: 'The hash of the query dictionary. (This is a 256-bit SHA3 hash of the query dict).'
                  constraints:
                    primaryKey: true
                    nullable: false
              - column:
                  name: updated_at
                  type: datetime
                  remarks: 'The timestamp of when these query results were last refreshed.'
                  constraints:
                    nullable: false
              - column:
                  name: results
                  type: ${blob.type}
                  remarks: 'Cached, compressed results of running the query with the given hash.'
                  constraints:
                    nullable: false
        - createIndex:
            tableName: query_cache
            indexName: idx_query_cache_updated_at
            columns:
              column:
                name: updated_at
        - addColumn:
            tableName: report_card
            columns:
              - column:
                  name: cache_ttl
                  type: int
                  remarks: 'The maximum time, in seconds, to return cached results for this Card rather than running a new query.'
  - changeSet:
      id: 53
      author: camsaul
      changes:
        - createTable:
            tableName: query
            remarks: 'Information (such as average execution time) for different queries that have been previously ran.'
            columns:
              - column:
                  name: query_hash
                  type: binary(32)
                  remarks: 'The hash of the query dictionary. (This is a 256-bit SHA3 hash of the query dict.)'
                  constraints:
                    primaryKey: true
                    nullable: false
              - column:
                  name: average_execution_time
                  type: int
                  remarks: 'Average execution time for the query, round to nearest number of milliseconds. This is updated as a rolling average.'
                  constraints:
                    nullable: false
  - changeSet:
      id: 54
      author: tlrobinson
      validCheckSum:
        - 7:695b12a78e897c62c21d41bfb04ab44b
        - 7:0857800db71a4757e7202aad4eaed48d
      changes:
        - addColumn:
            tableName: pulse
            columns:
              - column:
                  name: skip_if_empty
                  type: boolean
                  remarks: 'Skip a scheduled Pulse if none of its questions have any results'
                  defaultValueBoolean: false
                  constraints:
                    nullable: false
  - changeSet:
      id: 55
      author: camsaul
      changes:
        - addColumn:
            tableName: report_dashboard
            columns:
              - column:
                  name: archived
                  type: boolean
                  remarks: 'Is this Dashboard archived (effectively treated as deleted?)'
                  defaultValueBoolean: false
                  constraints:
                    nullable: false
              - column:
                  name: position
                  type: integer
                  remarks: 'The position this Dashboard should appear in the Dashboards list, lower-numbered positions appearing before higher numbered ones.'
        - createTable:
            tableName: dashboard_favorite
            remarks: 'Presence of a row here indicates a given User has favorited a given Dashboard.'
            columns:
              - column:
                  name: id
                  type: int
                  autoIncrement: true
                  constraints:
                    primaryKey: true
                    nullable: false
              - column:
                  name: user_id
                  type: int
                  remarks: 'ID of the User who favorited the Dashboard.'
                  constraints:
                    nullable: false
                    references: core_user(id)
                    foreignKeyName: fk_dashboard_favorite_user_id
                    deleteCascade: true
              - column:
                  name: dashboard_id
                  type: int
                  remarks: 'ID of the Dashboard favorited by the User.'
                  constraints:
                    nullable: false
                    references: report_dashboard(id)
                    foreignKeyName: fk_dashboard_favorite_dashboard_id
                    deleteCascade: true
        - addUniqueConstraint:
            tableName: dashboard_favorite
            columnNames: user_id, dashboard_id
            constraintName: unique_dashboard_favorite_user_id_dashboard_id
        - createIndex:
            tableName: dashboard_favorite
            indexName: idx_dashboard_favorite_user_id
            columns:
              - column:
                  name: user_id
        - createIndex:
            tableName: dashboard_favorite
            indexName: idx_dashboard_favorite_dashboard_id
            columns:
              - column:
                  name: dashboard_id
  - changeSet:
      id: 56
      author: wwwiiilll
      comment: 'Added 0.25.0'
      changes:
        - addColumn:
            tableName: core_user
            columns:
              - column:
                  name: ldap_auth
                  type: boolean
                  defaultValueBoolean: false
                  constraints:
                    nullable: false
  - changeSet:
      id: 57
      author: camsaul
      comment: 'Added 0.25.0'
      changes:
        - addColumn:
            tableName: report_card
            columns:
              - column:
                  name: result_metadata
                  type: text
                  remarks: 'Serialized JSON containing metadata about the result columns from running the query.'
  - changeSet:
      id: 58
      author: senior
      comment: 'Added 0.25.0'
      changes:
        - createTable:
            tableName: dimension
            remarks: 'Stores references to alternate views of existing fields, such as remapping an integer to a description, like an enum'
            columns:
              - column:
                  name: id
                  type: int
                  autoIncrement: true
                  constraints:
                    primaryKey: true
                    nullable: false
              - column:
                  name: field_id
                  type: int
                  remarks: 'ID of the field this dimension row applies to'
                  constraints:
                    deferrable: false
                    foreignKeyName: fk_dimension_ref_field_id
                    initiallyDeferred: false
                    nullable: false
                    references: metabase_field(id)
                    deleteCascade: true
              - column:
                  name: name
                  type: VARCHAR(254)
                  remarks: 'Short description used as the display name of this new column'
                  constraints:
                    nullable: false
              - column:
                  name: type
                  type: varchar(254)
                  remarks: 'Either internal for a user defined remapping or external for a foreign key based remapping'
                  constraints:
                    nullable: false
              - column:
                  name: human_readable_field_id
                  type: int
                  remarks: 'Only used with external type remappings. Indicates which field on the FK related table to use for display'
                  constraints:
                    deferrable: false
                    foreignKeyName: fk_dimension_displayfk_ref_field_id
                    initiallyDeferred: false
                    nullable: true
                    references: metabase_field(id)
                    deleteCascade: true
              - column:
                  name: created_at
                  type: DATETIME
                  remarks: 'The timestamp of when the dimension was created.'
                  constraints:
                    nullable: false
              - column:
                  name: updated_at
                  type: DATETIME
                  remarks: 'The timestamp of when these dimension was last updated.'
                  constraints:
                    nullable: false
        - addUniqueConstraint:
            tableName: dimension
            columnNames: field_id, name
            constraintName: unique_dimension_field_id_name
        - createIndex:
            tableName: dimension
            indexName: idx_dimension_field_id
            columns:
              - column:
                  name: field_id
  - changeSet:
      id: 59
      author: camsaul
      comment: 'Added 0.26.0'
      changes:
        - addColumn:
            tableName: metabase_field
            columns:
              - column:
                  name: fingerprint
                  type: text
                  remarks: 'Serialized JSON containing non-identifying information about this Field, such as min, max, and percent JSON. Used for classification.'
  - changeSet:
      id: 60
      author: camsaul
      comment: 'Added 0.26.0'
      changes:
        - addColumn:
            tableName: metabase_database
            columns:
              - column:
                  name: metadata_sync_schedule
                  type: varchar(254)
                  remarks: 'The cron schedule string for when this database should undergo the metadata sync process (and analysis for new fields).'
                  defaultValue: '0 50 * * * ? *' # run at the end of every hour
                  constraints:
                    nullable: false
              - column:
                  name: cache_field_values_schedule
                  type: varchar(254)
                  remarks: 'The cron schedule string for when FieldValues for eligible Fields should be updated.'
                  defaultValue: '0 50 0 * * ? *' # run at 12:50 AM
                  constraints:
                    nullable: false
  - changeSet:
      id: 61
      author: camsaul
      comment: 'Added 0.26.0'
      changes:
        - addColumn:
            tableName: metabase_field
            columns:
              - column:
                  name: fingerprint_version
                  type: int
                  remarks: 'The version of the fingerprint for this Field. Used so we can keep track of which Fields need to be analyzed again when new things are added to fingerprints.'
                  defaultValue: 0
                  constraints:
                    nullable: false
  - changeSet:
      id: 62
      author: senior
      comment: 'Added 0.26.0'
      changes:
        - addColumn:
            tableName: metabase_database
            columns:
              - column:
                  name: timezone
                  type: VARCHAR(254)
                  remarks: 'Timezone identifier for the database, set by the sync process'
  - changeSet:
      id: 63
      author: camsaul
      comment: 'Added 0.26.0'
      changes:
        - addColumn:
            tableName: metabase_database
            columns:
              - column:
                  name: is_on_demand
                  type: boolean
                  remarks: 'Whether we should do On-Demand caching of FieldValues for this DB. This means FieldValues are updated when their Field is used in a Dashboard or Card param.'
                  defaultValue: false
                  constraints:
                    nullable: false
  - changeSet:
      id: 64
      author: senior
      comment: 'Added 0.26.0'
      changes:
      - dropForeignKeyConstraint:
          baseTableName: raw_table
          constraintName: fk_rawtable_ref_database
          remarks: 'This FK prevents deleting databases even though RAW_TABLE is no longer used. The table is still around to support downgrades, but the FK reference is no longer needed.'
# Changeset 65 was accidentally released in 0.26.0.RC2. The changeset has been removed from the migrations list so that
# users that haven't ran the migration (i.e. they didn't run 0.26.0.RC2) won't waste time running it just to have it
# reversed. For 0.26.0.RC2 users, the below changeset will remove those tables if they are present
  - changeSet:
      id: 66
      author: senior
      comment: 'Added 0.26.0'
      validCheckSum:
        - 7:e494c2c90fe5c377526da7a6e5ad63a2
        - 7:76d06b44a544105c2a613603b8bdf25f
      changes:
        - sql:
            sql: drop table if exists computation_job_result cascade
        - sql:
            sql: drop table if exists computation_job cascade
# NOTE Atte Keinänen 9/28/17: This was originally in changeset 65 as explained above
  - changeSet:
      id: 67
      author: attekei
      comment: 'Added 0.27.0'
      changes:
        - createTable:
            tableName: computation_job
            remarks: 'Stores submitted async computation jobs.'
            columns:
              - column:
                  name: id
                  type: int
                  autoIncrement: true
                  constraints:
                    primaryKey: true
                    nullable: false
              - column:
                  constraints:
                    deferrable: false
                    foreignKeyName: fk_computation_job_ref_user_id
                    initiallyDeferred: false
                    references: core_user(id)
                  name: creator_id
                  type: int
              - column:
                  name: created_at
                  type: DATETIME
                  constraints:
                    nullable: false
              - column:
                  name: updated_at
                  type: DATETIME
                  constraints:
                    nullable: false
              - column:
                  name: type
                  type: varchar(254)
                  constraints:
                    nullable: false
              - column:
                  name: status
                  type: varchar(254)
                  constraints:
                    nullable: false
        - createTable:
            tableName: computation_job_result
            remarks: 'Stores results of async computation jobs.'
            columns:
              - column:
                  name: id
                  type: int
                  autoIncrement: true
                  constraints:
                    primaryKey: true
                    nullable: false
              - column:
                  constraints:
                    deferrable: false
                    foreignKeyName: fk_computation_result_ref_job_id
                    initiallyDeferred: false
                    nullable: false
                    references: computation_job(id)
                  name: job_id
                  type: int
              - column:
                  name: created_at
                  type: DATETIME
                  constraints:
                    nullable: false
              - column:
                  name: updated_at
                  type: DATETIME
                  constraints:
                    nullable: false
              - column:
                  name: permanence
                  type: varchar(254)
                  constraints:
                    nullable: false
              - column:
                  name: payload
                  type: text
                  constraints:
                    nullable: false
  - changeSet:
    - id: 68
    - author: sbelak
    - comment: 'Added 0.27.0'
    - changes:
      - addColumn:
            tableName: computation_job
            columns:
              - column:
                  name: context
                  type: text
              - column:
                  name: ended_at
                  type: DATETIME
  - changeSet:
      id: 69
      author: senior
      comment: 'Added 0.27.0'
      remarks: 'Add columns to the pulse table for alerts'
      changes:
        - addColumn:
            tableName: pulse
            columns:
              - column:
                  name: alert_condition
                  type: varchar(254)
                  remarks: 'Condition (i.e. "rows" or "goal") used as a guard for alerts'
              - column:
                  name: alert_first_only
                  type: boolean
                  remarks: 'True if the alert should be disabled after the first notification'
              - column:
                  name: alert_above_goal
                  type: boolean
                  remarks: 'For a goal condition, alert when above the goal'
        # There is no name for an alert, so this column is only required for pulses
        - dropNotNullConstraint:
            tableName: pulse
            columnName: name
            columnDataType: varchar(254)
  - changeSet:
      id: 70
      author: camsaul
      comment: 'Added 0.28.0'
      changes:
        - addColumn:
            tableName: metabase_field
            columns:
              - column:
                  name: database_type
                  type: varchar(255)
                  remarks: 'The actual type of this column in the database. e.g. VARCHAR or TEXT.'
        # We want to enforce NOT NULL right away for all columns going forward so just put some sort of
        # placeholder in place for existing columns.
        - addNotNullConstraint:
            tableName: metabase_field
            columnName: database_type
            columnDataType: varchar(255)
            defaultNullValue: '?'
  - changeSet:
      id: 71
      author: camsaul
      comment: 'Added 0.28.0'
      changes:
        # drop the NOT NULL constraint on DashboardCard.card_id since we're now letting you add things other than Cards
        # to Dashboards, for example static text cards
        - dropNotNullConstraint:
            tableName: report_dashboardcard
            columnName: card_id
            columnDataType: int
  - changeSet:
      id: 72
      author: senior
      comment: 'Added 0.28.0'
      changes:
        - addColumn:
            tableName: pulse_card
            columns:
              - column:
                  name: include_csv
                  type: boolean
                  defaultValueBoolean: false
                  remarks: 'True if a CSV of the data should be included for this pulse card'
                  constraints:
                    nullable: false
              - column:
                  name: include_xls
                  type: boolean
                  defaultValueBoolean: false
                  remarks: 'True if a XLS of the data should be included for this pulse card'
                  constraints:
                    nullable: false
  - changeSet:
      id: 73
      author: camsaul
      comment: 'Added 0.29.0'
      changes:
        # add a new 'options' (serialized JSON) column to Database to store things like whether we should default to
        # making string searches case-insensitive
        - addColumn:
            tableName: metabase_database
            columns:
              - column:
                  name: options
                  type: text
                  remarks: 'Serialized JSON containing various options like QB behavior.'
  - changeSet:
      id: 74
      author: camsaul
      comment: 'Added 0.29.0'
      changes:
        - addColumn:
            tableName: metabase_field
            columns:
              - column:
                  name: has_field_values
                  type: text
                  remarks: 'Whether we have FieldValues ("list"), should ad-hoc search ("search"), disable entirely ("none"), or infer dynamically (null)"'
  - changeSet:
      id: 75
      author: camsaul
      comment: 'Added 0.28.2'
      changes:
        - addColumn:
            tableName: report_card
            columns:
              name: read_permissions
              type: text
              remarks: 'Permissions required to view this Card and run its query.'
  - changeSet:
      id: 76
      author: senior
      comment: 'Added 0.30.0'
      changes:
        - addColumn:
            tableName: metabase_table
            columns:
              name: fields_hash
              type: text
              remarks: 'Computed hash of all of the fields associated to this table'
  - changeSet:
      id: 77
      author: senior
      comment: 'Added 0.30.0'
      changes:
        - addColumn:
            tableName: core_user
            columns:
              name: login_attributes
              type: text
              remarks: 'JSON serialized map with attributes used for row level permissions'
  - changeSet:
      id: 79
      author: camsaul
      comment: 'Added 0.30.0'
      changes:
        - addColumn:
            tableName: report_dashboard
            columns:
              name: collection_id
              type: int
              remarks: 'Optional ID of Collection this Dashboard belongs to.'
              constraints:
                references: collection(id)
                foreignKeyName: fk_dashboard_collection_id
              # TODO - if someone deletes a collection, what should happen to the Dashboards that are in it? Should they
              # get deleted as well? Or should collection_id be cleared, effectively putting them in the so-called
              # "root" collection?
        - createIndex:
            tableName: report_dashboard
            indexName: idx_dashboard_collection_id
            columns:
              - column:
                  name: collection_id
        - addColumn:
            tableName: pulse
            columns:
              name: collection_id
              type: int
              remarks: 'Options ID of Collection this Pulse belongs to.'
              constraints:
                references: collection(id)
                foreignKeyName: fk_pulse_collection_id
        - createIndex:
            tableName: pulse
            indexName: idx_pulse_collection_id
            columns:
              - column:
                  name: collection_id
  - changeSet:
      id: 80
      author: camsaul
      changes:
        - addColumn:
            tableName: collection
            columns:
              name: location
              type: varchar(254)
              remarks: 'Directory-structure path of ancestor Collections. e.g. "/1/2/" means our Parent is Collection 2, and their parent is Collection 1.'
              constraints:
                nullable: false
              defaultValue: "/"
        - createIndex:
            tableName: collection
            indexName: idx_collection_location
            columns:
              - column:
                  name: location
  - changeSet:
      id: 81
      author: camsaul
      comment: 'Added 0.30.0'
      changes:
        - addColumn:
            tableName: report_dashboard
            columns:
              name: collection_position
              type: smallint
              remarks: 'Optional pinned position for this item in its Collection. NULL means item is not pinned.'
        - addColumn:
            tableName: report_card
            columns:
              name: collection_position
              type: smallint
              remarks: 'Optional pinned position for this item in its Collection. NULL means item is not pinned.'
        - addColumn:
            tableName: pulse
            columns:
              name: collection_position
              type: smallint
              remarks: 'Optional pinned position for this item in its Collection. NULL means item is not pinned.'
  - changeSet:
      id: 82
      author: senior
      comment: 'Added 0.30.0'
      changes:
        - addColumn:
            tableName: core_user
            columns:
              name: updated_at
              type: datetime
              remarks: 'When was this User last updated?'
        - sql:
            sql: update core_user set updated_at=date_joined
# Switch the logic for metric/segment archiving to be more consistent with other entities in the model.
# Similarly, add the archived flag to pulses which doesn't have one.
  - changeSet:
      id: 84
      author: senior
      comment: 'Added 0.30.0'
      changes:
        - renameColumn:
            tableName: metric
            columnDataType: boolean
            newColumnName: archived
            oldColumnName: is_active
        - addDefaultValue:
            tableName: metric
            columnDataType: boolean
            columnName: archived
            defaultValueBoolean: false
        - renameColumn:
            tableName: segment
            columnDataType: boolean
            newColumnName: archived
            oldColumnName: is_active
        - addDefaultValue:
            tableName: segment
            columnDataType: boolean
            columnName: archived
            defaultValueBoolean: false
        - addColumn:
            tableName: pulse
            columns:
              name: archived
              type: boolean
              remarks: 'Has this pulse been archived?'
              defaultValueBoolean: false
        # Before this change, metrics/segments had opposite logic, rather than marking something as archived
        # it was marked as active. Since the column is now an archived column, flip the boolean value
        #
        # As you may have noticed, we're not flipping the value for Metric here. @senior originally intended to do so,
        # but the YAML was off slightly. We have corrected this issue at a later date -- see migration #100
        - sql:
            sql: update segment set archived = not(archived)
  # Personal Collections, and removing Collection's unique constraint and index on slug
  - changeSet:
      id: 85
      author: camsaul
      comment: 'Added 0.30.0'
      changes:
        - addColumn:
            tableName: collection
            columns:
              name: personal_owner_id
              type: int
              remarks: 'If set, this Collection is a personal Collection, for exclusive use of the User with this ID.'
              constraints:
                references: core_user(id)
                foreignKeyName: fk_collection_personal_owner_id
                unique: true
                uniqueConstraintName: unique_collection_personal_owner_id
                deleteCascade: true
        # Needed so we can efficiently look up the Collection belonging to a User, and so we can efficiently enforce the
        # unique constraint
        - createIndex:
            tableName: collection
            indexName: idx_collection_personal_owner_id
            columns:
              - column:
                  name: personal_owner_id
        # We're no longer enforcing unique constraints on Collection slugs or using them directly in the URLs, so let's
        # go ahead and remove stuff related to that...
        #
        # It's easier to just copy the value of slug to a new column and drop the old one than to try to deduce what the
        # unique constraint is named locally across all of our different DBMSes
        # (For example see https://stackoverflow.com/questions/10008476/dropping-unique-constraint-for-column-in-h2)
        #
        # Here's the plan: add new column _slug; copy values of slug into _slug; remove slug; rename _slug to slug
        - addColumn:
            tableName: collection
            columns:
              name: _slug
              type: varchar(254)
              remarks: 'Sluggified version of the Collection name. Used only for display purposes in URL; not unique or indexed.'
        # I don't know of an easy way to copy existing values of slug to _slug with Liquibase as we create the column so
        # just have to do it this way instead
        - sql:
            sql: UPDATE collection SET _slug = slug
        - addNotNullConstraint:
            tableName: collection
            columnName: _slug
            columnDataType: varchar(254)
        - dropColumn:
            tableName: collection
            columnName: slug
        - renameColumn:
            tableName: collection
            oldColumnName: _slug
            newColumnName: slug
            columnDataType: varchar(254)
        # Let's try to make sure the comments on the name column of Collection actually reflect reality
        - sql:
            dbms: postgresql,h2
            sql: "COMMENT ON COLUMN collection.name IS 'The user-facing name of this Collection.'"
        - sql:
            dbms: mysql,mariadb
            sql: "ALTER TABLE `collection` CHANGE `name` `name` TEXT NOT NULL COMMENT 'The user-facing name of this Collection.'"

# In 0.30.0 we finally removed the long-deprecated native read permissions. Since they're no longer considered valid by
# our permissions code, remove any entries for them so they don't cause problems.
  - changeSet:
      id: 86
      author: camsaul
      comment: 'Added 0.30.0'
      changes:
        - sql:
            sql: DELETE FROM permissions WHERE object LIKE '%/native/read/'

# Time to finally get rid of the RawTable and RawColumn tables. Bye Felicia!
  - changeSet:
      id: 87
      author: camsaul
      comment: 'Added 0.30.0'
      changes:
        - dropTable:
            tableName: raw_column
        - dropTable:
            tableName: raw_table

# The Quartz Task Scheduler can use a DB to 'cluster' tasks and make sure they are only ran by a single instance where
# using a multi-instance Metabase setup.

  - changeSet:
      id: 89
      author: camsaul
      comment: 'Added 0.30.0'
      changes:
        - createTable:
            tableName: QRTZ_JOB_DETAILS
            remarks: 'Used for Quartz scheduler.'
            columns:
              - column:
                  name: SCHED_NAME
                  type: varchar(120)
                  constraints:
                    nullable: false
              - column:
                  name: JOB_NAME
                  type: varchar(200)
                  constraints:
                    nullable: false
              - column:
                  name: JOB_GROUP
                  type: varchar(200)
                  constraints:
                    nullable: false
              - column:
                  name: DESCRIPTION
                  type: varchar(250)
              - column:
                  name: JOB_CLASS_NAME
                  type: varchar(250)
                  constraints:
                    nullable: false
              - column:
                  name: IS_DURABLE
                  type: bool
                  constraints:
                    nullable: false
              - column:
                  name: IS_NONCONCURRENT
                  type: bool
                  constraints:
                    nullable: false
              - column:
                  name: IS_UPDATE_DATA
                  type: bool
                  constraints:
                    nullable: false
              - column:
                  name: REQUESTS_RECOVERY
                  type: bool
                  constraints:
                    nullable: false
              - column:
                  name: JOB_DATA
                  type: ${blob.type}
        - addPrimaryKey:
            tableName: QRTZ_JOB_DETAILS
            columnNames: SCHED_NAME, JOB_NAME, JOB_GROUP
            constraintName: PK_QRTZ_JOB_DETAILS
        - createTable:
            tableName: QRTZ_TRIGGERS
            remarks: 'Used for Quartz scheduler.'
            columns:
              - column:
                  name: SCHED_NAME
                  type: varchar(120)
                  constraints:
                    nullable: false
              - column:
                  name: TRIGGER_NAME
                  type: varchar(200)
                  constraints:
                    nullable: false
              - column:
                  name: TRIGGER_GROUP
                  type: varchar(200)
                  constraints:
                    nullable: false
              - column:
                  name: JOB_NAME
                  type: varchar(200)
                  constraints:
                    nullable: false
              - column:
                  name: JOB_GROUP
                  type: varchar(200)
                  constraints:
                    nullable: false
              - column:
                  name: DESCRIPTION
                  type: varchar(250)
              - column:
                  name: NEXT_FIRE_TIME
                  type: bigint
              - column:
                  name: PREV_FIRE_TIME
                  type: bigint
              - column:
                  name: PRIORITY
                  type: integer
              - column:
                  name: TRIGGER_STATE
                  type: varchar(16)
                  constraints:
                    nullable: false
              - column:
                  name: TRIGGER_TYPE
                  type: varchar(8)
                  constraints:
                    nullable: false
              - column:
                  name: START_TIME
                  type: bigint
                  constraints:
                    nullable: false
              - column:
                  name: END_TIME
                  type: bigint
              - column:
                  name: CALENDAR_NAME
                  type: varchar(200)
              - column:
                  name: MISFIRE_INSTR
                  type: smallint
              - column:
                  name: JOB_DATA
                  type: ${blob.type}
        - addPrimaryKey:
            tableName: QRTZ_TRIGGERS
            columnNames: SCHED_NAME, TRIGGER_NAME, TRIGGER_GROUP
            constraintName: PK_QRTZ_TRIGGERS
        - addForeignKeyConstraint:
            baseTableName: QRTZ_TRIGGERS
            baseColumnNames: SCHED_NAME, JOB_NAME, JOB_GROUP
            referencedTableName: QRTZ_JOB_DETAILS
            referencedColumnNames: SCHED_NAME, JOB_NAME, JOB_GROUP
            constraintName: FK_QRTZ_TRIGGERS_JOB_DETAILS
        - createTable:
            tableName: QRTZ_SIMPLE_TRIGGERS
            remarks: 'Used for Quartz scheduler.'
            columns:
              - column:
                  name: SCHED_NAME
                  type: varchar(120)
                  constraints:
                    nullable: false
              - column:
                  name: TRIGGER_NAME
                  type: varchar(200)
                  constraints:
                    nullable: false
              - column:
                  name: TRIGGER_GROUP
                  type: varchar(200)
                  constraints:
                    nullable: false
              - column:
                  name: REPEAT_COUNT
                  type: bigint
                  constraints:
                    nullable: false
              - column:
                  name: REPEAT_INTERVAL
                  type: bigint
                  constraints:
                    nullable: false
              - column:
                  name: TIMES_TRIGGERED
                  type: bigint
                  constraints:
                    nullable: false
        - addPrimaryKey:
            tableName: QRTZ_SIMPLE_TRIGGERS
            columnNames: SCHED_NAME, TRIGGER_NAME, TRIGGER_GROUP
            constraintName: PK_QRTZ_SIMPLE_TRIGGERS
        - addForeignKeyConstraint:
            baseTableName: QRTZ_SIMPLE_TRIGGERS
            baseColumnNames: SCHED_NAME, TRIGGER_NAME, TRIGGER_GROUP
            referencedTableName: QRTZ_TRIGGERS
            referencedColumnNames: SCHED_NAME, TRIGGER_NAME, TRIGGER_GROUP
            constraintName: FK_QRTZ_SIMPLE_TRIGGERS_TRIGGERS
        - createTable:
            tableName: QRTZ_CRON_TRIGGERS
            remarks: 'Used for Quartz scheduler.'
            columns:
              - column:
                  name: SCHED_NAME
                  type: varchar(120)
                  constraints:
                    nullable: false
              - column:
                  name: TRIGGER_NAME
                  type: varchar(200)
                  constraints:
                    nullable: false
              - column:
                  name: TRIGGER_GROUP
                  type: varchar(200)
                  constraints:
                    nullable: false
              - column:
                  name: CRON_EXPRESSION
                  type: varchar(120)
                  constraints:
                    nullable: false
              - column:
                  name: TIME_ZONE_ID
                  type: varchar(80)
        - addPrimaryKey:
            tableName: QRTZ_CRON_TRIGGERS
            columnNames: SCHED_NAME, TRIGGER_NAME, TRIGGER_GROUP
            constraintName: PK_QRTZ_CRON_TRIGGERS
        - addForeignKeyConstraint:
            baseTableName: QRTZ_CRON_TRIGGERS
            baseColumnNames: SCHED_NAME, TRIGGER_NAME, TRIGGER_GROUP
            referencedTableName: QRTZ_TRIGGERS
            referencedColumnNames: SCHED_NAME, TRIGGER_NAME, TRIGGER_GROUP
            constraintName: FK_QRTZ_CRON_TRIGGERS_TRIGGERS
        - createTable:
            tableName: QRTZ_SIMPROP_TRIGGERS
            remarks: 'Used for Quartz scheduler.'
            columns:
              - column:
                  name: SCHED_NAME
                  type: varchar(120)
                  constraints:
                    nullable: false
              - column:
                  name: TRIGGER_NAME
                  type: varchar(200)
                  constraints:
                    nullable: false
              - column:
                  name: TRIGGER_GROUP
                  type: varchar(200)
                  constraints:
                    nullable: false
              - column:
                  name: STR_PROP_1
                  type: varchar(512)
              - column:
                  name: STR_PROP_2
                  type: varchar(512)
              - column:
                  name: STR_PROP_3
                  type: varchar(512)
              - column:
                  name: INT_PROP_1
                  type: int
              - column:
                  name: INT_PROP_2
                  type: int
              - column:
                  name: LONG_PROP_1
                  type: bigint
              - column:
                  name: LONG_PROP_2
                  type: bigint
              - column:
                  name: DEC_PROP_1
                  type: numeric(13,4)
              - column:
                  name: DEC_PROP_2
                  type: numeric(13,4)
              - column:
                  name: BOOL_PROP_1
                  type: bool
              - column:
                  name: BOOL_PROP_2
                  type: bool
        - addPrimaryKey:
            tableName: QRTZ_SIMPROP_TRIGGERS
            columnNames: SCHED_NAME, TRIGGER_NAME, TRIGGER_GROUP
            constraintName: PK_QRTZ_SIMPROP_TRIGGERS
        - addForeignKeyConstraint:
            baseTableName: QRTZ_SIMPROP_TRIGGERS
            baseColumnNames: SCHED_NAME, TRIGGER_NAME, TRIGGER_GROUP
            referencedTableName: QRTZ_TRIGGERS
            referencedColumnNames: SCHED_NAME, TRIGGER_NAME, TRIGGER_GROUP
            constraintName: FK_QRTZ_SIMPROP_TRIGGERS_TRIGGERS
        - createTable:
            tableName: QRTZ_BLOB_TRIGGERS
            remarks: 'Used for Quartz scheduler.'
            columns:
              - column:
                  name: SCHED_NAME
                  type: varchar(120)
                  constraints:
                    nullable: false
              - column:
                  name: TRIGGER_NAME
                  type: varchar(200)
                  constraints:
                    nullable: false
              - column:
                  name: TRIGGER_GROUP
                  type: varchar(200)
                  constraints:
                    nullable: false
              - column:
                  name: BLOB_DATA
                  type: ${blob.type}
        - addPrimaryKey:
            tableName: QRTZ_BLOB_TRIGGERS
            columnNames: SCHED_NAME, TRIGGER_NAME, TRIGGER_GROUP
            constraintName: PK_QRTZ_BLOB_TRIGGERS
        - addForeignKeyConstraint:
            baseTableName: QRTZ_BLOB_TRIGGERS
            baseColumnNames: SCHED_NAME, TRIGGER_NAME, TRIGGER_GROUP
            referencedTableName: QRTZ_TRIGGERS
            referencedColumnNames: SCHED_NAME, TRIGGER_NAME, TRIGGER_GROUP
            constraintName: FK_QRTZ_BLOB_TRIGGERS_TRIGGERS
        - createTable:
            tableName: QRTZ_CALENDARS
            remarks: 'Used for Quartz scheduler.'
            columns:
              - column:
                  name: SCHED_NAME
                  type: varchar(120)
                  constraints:
                    nullable: false
              - column:
                  name: CALENDAR_NAME
                  type: varchar(200)
                  constraints:
                    nullable: false
              - column:
                  name: CALENDAR
                  type: ${blob.type}
                  constraints:
                    nullable: false
        - addPrimaryKey:
            tableName: QRTZ_CALENDARS
            columnNames: SCHED_NAME, CALENDAR_NAME
            constraintName: PK_QRTZ_CALENDARS
        - createTable:
            tableName: QRTZ_PAUSED_TRIGGER_GRPS
            remarks: 'Used for Quartz scheduler.'
            columns:
              - column:
                  name: SCHED_NAME
                  type: varchar(120)
                  constraints:
                    nullable: false
              - column:
                  name: TRIGGER_GROUP
                  type: varchar(200)
                  constraints:
                    nullable: false
        - addPrimaryKey:
            tableName: QRTZ_PAUSED_TRIGGER_GRPS
            columnNames: SCHED_NAME, TRIGGER_GROUP
            constraintName: PK_SCHED_NAME
        - createTable:
            tableName: QRTZ_FIRED_TRIGGERS
            remarks: 'Used for Quartz scheduler.'
            columns:
              - column:
                  name: SCHED_NAME
                  type: varchar(120)
                  constraints:
                    nullable: false
              - column:
                  name: ENTRY_ID
                  type: varchar(95)
                  constraints:
                    nullable: false
              - column:
                  name: TRIGGER_NAME
                  type: varchar(200)
                  constraints:
                    nullable: false
              - column:
                  name: TRIGGER_GROUP
                  type: varchar(200)
                  constraints:
                    nullable: false
              - column:
                  name: INSTANCE_NAME
                  type: varchar(200)
                  constraints:
                    nullable: false
              - column:
                  name: FIRED_TIME
                  type: bigint
                  constraints:
                    nullable: false
# Note: this column is not used on Quartz 2.1.x; it is used in 2.2.x, which recommends making it NOT NULL. I've made it
# nullable since at the time of this migration we're still using 2.1.7; including it gives us an easy upgrade path in
# the future.
              - column:
                  name: SCHED_TIME
                  type: bigint
              - column:
                  name: PRIORITY
                  type: integer
                  constraints:
                    nullable: false
              - column:
                  name: STATE
                  type: varchar(16)
                  constraints:
                    nullable: false
              - column:
                  name: JOB_NAME
                  type: varchar(200)
              - column:
                  name: JOB_GROUP
                  type: varchar(200)
              - column:
                  name: IS_NONCONCURRENT
                  type: bool
              - column:
                  name: REQUESTS_RECOVERY
                  type: bool
        - addPrimaryKey:
            tableName: QRTZ_FIRED_TRIGGERS
            columnNames: SCHED_NAME, ENTRY_ID
            constraintName: PK_QRTZ_FIRED_TRIGGERS
        - createTable:
            tableName: QRTZ_SCHEDULER_STATE
            remarks: 'Used for Quartz scheduler.'
            columns:
              - column:
                  name: SCHED_NAME
                  type: varchar(120)
                  constraints:
                    nullable: false
              - column:
                  name: INSTANCE_NAME
                  type: varchar(200)
                  constraints:
                    nullable: false
              - column:
                  name: LAST_CHECKIN_TIME
                  type: bigint
                  constraints:
                    nullable: false
              - column:
                  name: CHECKIN_INTERVAL
                  type: bigint
                  constraints:
                    nullable: false
        - addPrimaryKey:
            tableName: QRTZ_SCHEDULER_STATE
            columnNames: SCHED_NAME, INSTANCE_NAME
            constraintName: PK_QRTZ_SCHEDULER_STATE
        - createTable:
            tableName: QRTZ_LOCKS
            remarks: 'Used for Quartz scheduler.'
            columns:
              - column:
                  name: SCHED_NAME
                  type: varchar(120)
                  constraints:
                    nullable: false
              - column:
                  name: LOCK_NAME
                  type: varchar(40)
                  constraints:
                    nullable: false
        - addPrimaryKey:
            tableName: QRTZ_LOCKS
            columnNames: SCHED_NAME, LOCK_NAME
            constraintName: PK_QRTZ_LOCKS
        - createIndex:
            indexName: IDX_QRTZ_J_REQ_RECOVERY
            tableName: QRTZ_JOB_DETAILS
            columns:
              - column:
                  name: SCHED_NAME
              - column:
                  name: REQUESTS_RECOVERY
        - createIndex:
            indexName: IDX_QRTZ_J_GRP
            tableName: QRTZ_JOB_DETAILS
            columns:
              - column:
                  name: SCHED_NAME
              - column:
                  name: JOB_GROUP
        - createIndex:
            indexName: IDX_QRTZ_T_J
            tableName: QRTZ_TRIGGERS
            columns:
              - column:
                  name: SCHED_NAME
              - column:
                  name: JOB_NAME
              - column:
                  name: JOB_GROUP
        - createIndex:
            indexName: IDX_QRTZ_T_JG
            tableName: QRTZ_TRIGGERS
            columns:
              - column:
                  name: SCHED_NAME
              - column:
                  name: JOB_GROUP
        - createIndex:
            indexName: IDX_QRTZ_T_C
            tableName: QRTZ_TRIGGERS
            columns:
              - column:
                  name: SCHED_NAME
              - column:
                  name: CALENDAR_NAME
        - createIndex:
            indexName: IDX_QRTZ_T_G
            tableName: QRTZ_TRIGGERS
            columns:
              - column:
                  name: SCHED_NAME
              - column:
                  name: TRIGGER_GROUP
        - createIndex:
            indexName: IDX_QRTZ_T_STATE
            tableName: QRTZ_TRIGGERS
            columns:
              - column:
                  name: SCHED_NAME
              - column:
                  name: TRIGGER_STATE
        - createIndex:
            indexName: IDX_QRTZ_T_N_STATE
            tableName: QRTZ_TRIGGERS
            columns:
              - column:
                  name: SCHED_NAME
              - column:
                  name: TRIGGER_NAME
              - column:
                  name: TRIGGER_GROUP
              - column:
                  name: TRIGGER_STATE
        - createIndex:
            indexName: IDX_QRTZ_T_N_G_STATE
            tableName: QRTZ_TRIGGERS
            columns:
              - column:
                  name: SCHED_NAME
              - column:
                  name: TRIGGER_GROUP
              - column:
                  name: TRIGGER_STATE
        - createIndex:
            indexName: IDX_QRTZ_T_NEXT_FIRE_TIME
            tableName: QRTZ_TRIGGERS
            columns:
              - column:
                  name: SCHED_NAME
              - column:
                  name: NEXT_FIRE_TIME
        - createIndex:
            indexName: IDX_QRTZ_T_NFT_ST
            tableName: QRTZ_TRIGGERS
            columns:
              - column:
                  name: SCHED_NAME
              - column:
                  name: TRIGGER_STATE
              - column:
                  name: NEXT_FIRE_TIME
        - createIndex:
            indexName: IDX_QRTZ_T_NFT_MISFIRE
            tableName: QRTZ_TRIGGERS
            columns:
              - column:
                  name: SCHED_NAME
              - column:
                  name: MISFIRE_INSTR
              - column:
                  name: NEXT_FIRE_TIME
        - createIndex:
            indexName: IDX_QRTZ_T_NFT_ST_MISFIRE
            tableName: QRTZ_TRIGGERS
            columns:
              - column:
                  name: SCHED_NAME
              - column:
                  name: MISFIRE_INSTR
              - column:
                  name: NEXT_FIRE_TIME
              - column:
                  name: TRIGGER_STATE
        - createIndex:
            indexName: IDX_QRTZ_T_NFT_ST_MISFIRE_GRP
            tableName: QRTZ_TRIGGERS
            columns:
              - column:
                  name: SCHED_NAME
              - column:
                  name: MISFIRE_INSTR
              - column:
                  name: NEXT_FIRE_TIME
              - column:
                  name: TRIGGER_GROUP
              - column:
                  name: TRIGGER_STATE
        - createIndex:
            indexName: IDX_QRTZ_FT_TRIG_INST_NAME
            tableName: QRTZ_FIRED_TRIGGERS
            columns:
              - column:
                  name: SCHED_NAME
              - column:
                  name: INSTANCE_NAME
        - createIndex:
            indexName: IDX_QRTZ_FT_INST_JOB_REQ_RCVRY
            tableName: QRTZ_FIRED_TRIGGERS
            columns:
              - column:
                  name: SCHED_NAME
              - column:
                  name: INSTANCE_NAME
              - column:
                  name: REQUESTS_RECOVERY
        - createIndex:
            indexName: IDX_QRTZ_FT_J_G
            tableName: QRTZ_FIRED_TRIGGERS
            columns:
              - column:
                  name: SCHED_NAME
              - column:
                  name: JOB_NAME
              - column:
                  name: JOB_GROUP
        - createIndex:
            indexName: IDX_QRTZ_FT_JG
            tableName: QRTZ_FIRED_TRIGGERS
            columns:
              - column:
                  name: SCHED_NAME
              - column:
                  name: JOB_GROUP
        - createIndex:
            indexName: IDX_QRTZ_FT_T_G
            tableName: QRTZ_FIRED_TRIGGERS
            columns:
              - column:
                  name: SCHED_NAME
              - column:
                  name: TRIGGER_NAME
              - column:
                  name: TRIGGER_GROUP
        - createIndex:
            indexName: IDX_QRTZ_FT_TG
            tableName: QRTZ_FIRED_TRIGGERS
            columns:
              - column:
                  name: SCHED_NAME
              - column:
                  name: TRIGGER_GROUP

# Forgot to get rid of the raw_table_id and raw_column_id columns when we dropped the tables they referenced in migration 87.

  - changeSet:
      id: 91
      author: camsaul
      comment: 'Added 0.30.0'
      changes:
        - dropColumn:
            tableName: metabase_table
            columnName: raw_table_id
        - dropColumn:
            tableName: metabase_field
            columnName: raw_column_id

# Add database_id column to query_execution

  - changeSet:
      id: 92
      author: camsaul
      comment: 'Added 0.31.0'
      validCheckSum:
        - 8:a875945f36824a0667c740888c00c37f
        - 8:83ded48e18fe8f70d6ec09add042124d
        - 8:1e5bc2d66778316ea640a561862c23b4
      changes:
        - addColumn:
            tableName: query_execution
            columns:
              name: database_id
              type: integer
              remarks: 'ID of the database this query was ran against.'

# Start recording the actual query dictionary that's been executed

  - changeSet:
      id: 93
      author: camsaul
      comment: 'Added 0.31.0'
      changes:
        - addColumn:
            tableName: query
            columns:
              name: query
              type: text
              remarks: 'The actual "query dictionary" for this query.'

# Create the TaskHistory table, intended to provide debugging info on our background/quartz processes
  - changeSet:
      id: 94
      author: senior
      comment: 'Added 0.31.0'
      changes:
        - createTable:
            tableName: task_history
            remarks: 'Timing and metadata info about background/quartz processes'
            columns:
              - column:
                  name: id
                  type: int
                  autoIncrement: true
                  constraints:
                    primaryKey: true
                    nullable: false
              - column:
                  name: task
                  type: VARCHAR(254)
                  remarks: 'Name of the task'
                  constraints:
                    nullable: false
              # The sync tasks all have a db_id, but there are others that won't, such as the pulses
              # task or task history cleanup. The way around this is to create a join table between
              # TASK_HISTORY and METABASE_DATABASE, but that doesn't seem worth it right now.
              - column:
                  name: db_id
                  type: integer
              - column:
                  name: started_at
                  type: datetime
                  constraints:
                    nullable: false
              - column:
                  name: ended_at
                  type: datetime
                  constraints:
                    nullable: false
              - column:
                  name: duration
                  type: int
                  constraints:
                    nullable: false
              - column:
                  name: task_details
                  remarks: 'JSON string with additional info on the task'
                  type: text
        - createIndex:
            indexName: idx_task_history_end_time
            tableName: task_history
            columns:
              - column:
                  name: ended_at
        - createIndex:
            indexName: idx_task_history_db_id
            tableName: task_history
            columns:
              - column:
                  name: db_id
# Before this changeset, the databasechangelog table didn't include any uniqueness constraing for the databasechangelog
# table. Not having anything that uniquely identifies a row can cause issues for database replication. In earlier
# versions of Liquibase the uniquenes constraint was (ID, AUTHOR, FILENAME) but that was dropped
# (https://liquibase.jira.com/browse/CORE-1909) as some as the combination of the three columns caused issues on some
# databases. We only support PostgreSQL, MySQL and H2 which doesn't have that issue. This changeset puts back that
# uniqueness constraint since the issue shouldn't affect us and it will allow replication without the user needed to
# add their own constraint.
  - changeSet:
      id: 95
      author: senior
      comment: 'Added 0.31.0'
      # Don't add the constraint if there are already duplicates in the database change log! Migrations will fail!
      # See #8909
      preConditions:
        - onFail: MARK_RAN
        # If we're dumping the migration as a SQL file or trying to force-migrate we can't check the preconditions
        # so just go ahead and skip the entire thing. This is a non-critical migration
        - onUpdateSQL: IGNORE
        - sqlCheck:
            expectedResult: 0
            sql: SELECT count(*) FROM (SELECT count(*) FROM DATABASECHANGELOG GROUP BY ID, AUTHOR, FILENAME HAVING count(*) > 1) t1
      changes:
        - addUniqueConstraint:
            columnNames: id, author, filename
            constraintName: idx_databasechangelog_id_author_filename
            tableName: DATABASECHANGELOG
#
# ADD Field.settings COLUMN
#
  - changeSet:
      id: 96
      author: camsaul
      comment: 'Added 0.31.0'
      changes:
        - addColumn:
            tableName: metabase_field
            columns:
              name: settings
              type: text
              remarks: 'Serialized JSON FE-specific settings like formatting, etc. Scope of what is stored here may increase in future.'
#
# Change MySQL/Maria's blob type to LONGBLOB to more closely match what H2 and PostgreSQL support for size limits
#
  - changeSet:
      id: 97
      author: senior
      comment: 'Added 0.32.0'
      preConditions:
        - onFail: MARK_RAN
        - dbms: mysql, mariadb
      changes:
        - modifyDataType:
            tableName: query_cache
            columnName: results
            newDataType: longblob

#
# Add unique constraints for (Field name + table_id + parent_id) and for (Table name + schema + db_id) unless for one
# reason or another those would-be constraints are already violated. This is to fix issue where sometimes the same Field
# or Table is synced more than once (see #669, #8950, #9048)
#
# Note that the SQL standard says unique constraints should not apply to columns with NULL values. Consider the following:
#
# INSERT INTO metabase_table (db_id, schema, name) VALUES (1, 'PUBLIC', 'my_table');
# INSERT INTO metabase_table (db_id, schema, name) VALUES (1, 'PUBLIC', 'my_table'); -- fails: violates UNIQUE constraint
#
# INSERT INTO metabase_table (db_id, schema, name) VALUES (1, NULL, 'my_table');
# INSERT INTO metabase_table (db_id, schema, name) VALUES (1, NULL, 'my_table'); -- succeeds: because schema is NULL constraint does not apply
#
# Thus these constraints won't work if the data warehouse DB in question doesn't use schemas (e.g. MySQL or MongoDB). It
# will work for other data warehouse types.
#
# Luckily Postgres (but not H2 or MySQL) supports constraints that only apply to columns matching conditions, so we can
# add additional constraints to properly handle those cases.
  - changeSet:
      id: 98
      author: camsaul
      comment: 'Added 0.32.0'
      preConditions:
        - onFail: MARK_RAN
        - onUpdateSQL: IGNORE
        - or:
            - and:
                - dbms:
                    type: mysql,mariadb
                - sqlCheck:
                    expectedResult: 0
                    sql: SELECT count(*) FROM (SELECT count(*) FROM `metabase_table` GROUP BY `db_id`, `schema`, `name` HAVING count(*) > 1) t1
            - and:
                - dbms:
                    type: h2,postgresql
                - sqlCheck:
                    expectedResult: 0
                    sql: SELECT count(*) FROM (SELECT count(*) FROM METABASE_TABLE GROUP BY DB_ID, SCHEMA, NAME HAVING count(*) > 1) t1
      changes:
        - addUniqueConstraint:
            tableName: metabase_table
            columnNames: db_id, schema, name
            constraintName: idx_uniq_table_db_id_schema_name
        # For Postgres, add additional constraint to apply if schema is NULL
        - sql:
            dbms: postgresql
            sql: CREATE UNIQUE INDEX idx_uniq_table_db_id_schema_name_2col ON "metabase_table" ("db_id", "name") WHERE "schema" IS NULL

  - changeSet:
      id: 99
      author: camsaul
      comment: 'Added 0.32.0'
      preConditions:
        - onFail: MARK_RAN
        - onUpdateSQL: IGNORE
        - or:
            - and:
                - dbms:
                    type: mysql,mariadb
                - sqlCheck:
                    expectedResult: 0
                    sql: SELECT count(*) FROM (SELECT count(*) FROM `metabase_field` GROUP BY `table_id`, `parent_id`, `name` HAVING count(*) > 1) t1
            - and:
                - dbms:
                    type: h2,postgresql
                - sqlCheck:
                    expectedResult: 0
                    sql: SELECT count(*) FROM (SELECT count(*) FROM METABASE_FIELD GROUP BY TABLE_ID, PARENT_ID, NAME HAVING count(*) > 1) t1
      changes:
        - addUniqueConstraint:
            tableName: metabase_field
            columnNames: table_id, parent_id, name
            constraintName: idx_uniq_field_table_id_parent_id_name
        # For Postgres, add additional constraint to apply if schema is NULL
        - sql:
            dbms: postgresql
            sql: CREATE UNIQUE INDEX idx_uniq_field_table_id_parent_id_name_2col ON "metabase_field" ("table_id", "name") WHERE "parent_id" IS NULL

#
# Migration 84 was written slightly incorrectly and did not correctly migrate the values of is_active -> archived for
# METRICS. If you look at the migration you will notice the raw SQL part is a `sql` map with 2 `sql` keys. The first key
# is ignored, and that statement was never ran.
#
# To fix this we will migrate any metrics that haven't been updated since that migration ran and fix their archived
# status
  - changeSet:
      id: 100
      author: camsaul
      comment: 'Added 0.32.0'
      preConditions:
        - onFail: MARK_RAN
        - onUpdateSQL: RUN
        - tableExists:
            tableName: databasechangelog
      changes:
        - sql:
            sql: >-
              UPDATE metric
              SET archived = NOT archived
              WHERE EXISTS (
                SELECT *
                FROM databasechangelog dbcl
                WHERE dbcl.id = '84'
                  AND metric.updated_at < dbcl.dateexecuted
              )

# Very helpful for performance reasons. See #9519
  - changeSet:
      id: 101
      author: camsaul
      comment: 'Added 0.32.0'
      changes:
        - createIndex:
            indexName: idx_field_parent_id
            tableName: metabase_field
            columns:
              - column:
                  name: parent_id

# A per-Database setting for the new Query Builder 3.0.
  - changeSet:
      id: 103
      author: camsaul
      comment: 'Added 0.32.10'
      changes:
        - addColumn:
            tableName: metabase_database
            columns:
              name: auto_run_queries
              remarks: 'Whether to automatically run queries when doing simple filtering and summarizing in the Query Builder.'
              type: boolean
              constraints:
                nullable: false
              defaultValueBoolean: true

#
# Change `metabase_field.database_type` to `text` to accomodate more exotic field types (enums in Clickhouse, rows in Presto, ...)
#
  - changeSet:
      id: 106
      author: sb
      comment: 'Added 0.34.0'
      changes:
        - modifyDataType:
            tableName: metabase_field
            columnName: database_type
            newDataType: text

#
#  Migrations 107-160 are used to convert a MySQL or MariaDB database to utf8mb4 on launch -- see #11753 for a detailed explanation of these migrations
#

  - changeSet:
        id: 107
        author: camsaul
        comment: Added 0.34.2
        # If this migration fails for any reason continue with the next migration; do not fail the entire process if this one fails
        failOnError: false
        preConditions:
          # If preconditions fail (i.e., dbms is not mysql or mariadb) then mark this migration as 'ran'
          - onFail: MARK_RAN
          # If we're generating SQL output for migrations instead of running via liquibase, fail the preconditions which means these migrations will be skipped
          - onSqlOutput: FAIL
          - or:
              - dbms:
                    type: mysql
              - dbms:
                    type: mariadb
        changes:
          - sql:
                sql: ALTER DATABASE CHARACTER SET = utf8mb4 COLLATE = utf8mb4_unicode_ci;
  - changeSet:
        id: 108
        author: camsaul
        comment: Added 0.34.2
        failOnError: false
        preConditions:
          - onFail: MARK_RAN
          - onSqlOutput: FAIL
          - or:
              - dbms:
                    type: mysql
              - dbms:
                    type: mariadb
        changes:
          - sql:
                sql: ALTER TABLE `DATABASECHANGELOG` CONVERT TO CHARACTER SET utf8mb4 COLLATE utf8mb4_unicode_ci;
  - changeSet:
        id: 109
        author: camsaul
        comment: Added 0.34.2
        failOnError: false
        preConditions:
          - onFail: MARK_RAN
          - onSqlOutput: FAIL
          - or:
              - dbms:
                    type: mysql
              - dbms:
                    type: mariadb
        changes:
          - sql:
                sql: ALTER TABLE `DATABASECHANGELOGLOCK` CONVERT TO CHARACTER SET utf8mb4 COLLATE utf8mb4_unicode_ci;
  - changeSet:
        id: 110
        author: camsaul
        comment: Added 0.34.2
        failOnError: false
        preConditions:
          - onFail: MARK_RAN
          - onSqlOutput: FAIL
          - or:
              - dbms:
                    type: mysql
              - dbms:
                    type: mariadb
        changes:
          - sql:
                sql: ALTER TABLE `QRTZ_CALENDARS` CONVERT TO CHARACTER SET utf8mb4 COLLATE utf8mb4_unicode_ci;
  - changeSet:
        id: 111
        author: camsaul
        comment: Added 0.34.2
        failOnError: false
        preConditions:
          - onFail: MARK_RAN
          - onSqlOutput: FAIL
          - or:
              - dbms:
                    type: mysql
              - dbms:
                    type: mariadb
        changes:
          - sql:
                sql: ALTER TABLE `QRTZ_FIRED_TRIGGERS` CONVERT TO CHARACTER SET utf8mb4 COLLATE utf8mb4_unicode_ci;
  - changeSet:
        id: 112
        author: camsaul
        comment: Added 0.34.2
        failOnError: false
        preConditions:
          - onFail: MARK_RAN
          - onSqlOutput: FAIL
          - or:
              - dbms:
                    type: mysql
              - dbms:
                    type: mariadb
        changes:
          - sql:
                sql: ALTER TABLE `QRTZ_JOB_DETAILS` CONVERT TO CHARACTER SET utf8mb4 COLLATE utf8mb4_unicode_ci;
  - changeSet:
        id: 113
        author: camsaul
        comment: Added 0.34.2
        failOnError: false
        preConditions:
          - onFail: MARK_RAN
          - onSqlOutput: FAIL
          - or:
              - dbms:
                    type: mysql
              - dbms:
                    type: mariadb
        changes:
          - sql:
                sql: ALTER TABLE `QRTZ_LOCKS` CONVERT TO CHARACTER SET utf8mb4 COLLATE utf8mb4_unicode_ci;
  - changeSet:
        id: 114
        author: camsaul
        comment: Added 0.34.2
        failOnError: false
        preConditions:
          - onFail: MARK_RAN
          - onSqlOutput: FAIL
          - or:
              - dbms:
                    type: mysql
              - dbms:
                    type: mariadb
        changes:
          - sql:
                sql: ALTER TABLE `QRTZ_PAUSED_TRIGGER_GRPS` CONVERT TO CHARACTER SET utf8mb4 COLLATE utf8mb4_unicode_ci;
  - changeSet:
        id: 115
        author: camsaul
        comment: Added 0.34.2
        failOnError: false
        preConditions:
          - onFail: MARK_RAN
          - onSqlOutput: FAIL
          - or:
              - dbms:
                    type: mysql
              - dbms:
                    type: mariadb
        changes:
          - sql:
                sql: ALTER TABLE `QRTZ_SCHEDULER_STATE` CONVERT TO CHARACTER SET utf8mb4 COLLATE utf8mb4_unicode_ci;
  - changeSet:
        id: 116
        author: camsaul
        comment: Added 0.34.2
        failOnError: false
        preConditions:
          - onFail: MARK_RAN
          - onSqlOutput: FAIL
          - or:
              - dbms:
                    type: mysql
              - dbms:
                    type: mariadb
        changes:
          - sql:
                sql: ALTER TABLE `core_user` CONVERT TO CHARACTER SET utf8mb4 COLLATE utf8mb4_unicode_ci;
  - changeSet:
        id: 117
        author: camsaul
        comment: Added 0.34.2
        failOnError: false
        preConditions:
          - onFail: MARK_RAN
          - onSqlOutput: FAIL
          - or:
              - dbms:
                    type: mysql
              - dbms:
                    type: mariadb
        changes:
          - sql:
                sql: ALTER TABLE `data_migrations` CONVERT TO CHARACTER SET utf8mb4 COLLATE utf8mb4_unicode_ci;
  - changeSet:
        id: 118
        author: camsaul
        comment: Added 0.34.2
        failOnError: false
        preConditions:
          - onFail: MARK_RAN
          - onSqlOutput: FAIL
          - or:
              - dbms:
                    type: mysql
              - dbms:
                    type: mariadb
        changes:
          - sql:
                sql: ALTER TABLE `dependency` CONVERT TO CHARACTER SET utf8mb4 COLLATE utf8mb4_unicode_ci;
  - changeSet:
        id: 119
        author: camsaul
        comment: Added 0.34.2
        failOnError: false
        preConditions:
          - onFail: MARK_RAN
          - onSqlOutput: FAIL
          - or:
              - dbms:
                    type: mysql
              - dbms:
                    type: mariadb
        changes:
          - sql:
                sql: ALTER TABLE `label` CONVERT TO CHARACTER SET utf8mb4 COLLATE utf8mb4_unicode_ci;
  - changeSet:
        id: 120
        author: camsaul
        comment: Added 0.34.2
        failOnError: false
        preConditions:
          - onFail: MARK_RAN
          - onSqlOutput: FAIL
          - or:
              - dbms:
                    type: mysql
              - dbms:
                    type: mariadb
        changes:
          - sql:
                sql: ALTER TABLE `metabase_database` CONVERT TO CHARACTER SET utf8mb4 COLLATE utf8mb4_unicode_ci;
  - changeSet:
        id: 121
        author: camsaul
        comment: Added 0.34.2
        failOnError: false
        preConditions:
          - onFail: MARK_RAN
          - onSqlOutput: FAIL
          - or:
              - dbms:
                    type: mysql
              - dbms:
                    type: mariadb
        changes:
          - sql:
                sql: ALTER TABLE `permissions_group` CONVERT TO CHARACTER SET utf8mb4 COLLATE utf8mb4_unicode_ci;
  - changeSet:
        id: 122
        author: camsaul
        comment: Added 0.34.2
        failOnError: false
        preConditions:
          - onFail: MARK_RAN
          - onSqlOutput: FAIL
          - or:
              - dbms:
                    type: mysql
              - dbms:
                    type: mariadb
        changes:
          - sql:
                sql: ALTER TABLE `query` CONVERT TO CHARACTER SET utf8mb4 COLLATE utf8mb4_unicode_ci;
  - changeSet:
        id: 123
        author: camsaul
        comment: Added 0.34.2
        failOnError: false
        preConditions:
          - onFail: MARK_RAN
          - onSqlOutput: FAIL
          - or:
              - dbms:
                    type: mysql
              - dbms:
                    type: mariadb
        changes:
          - sql:
                sql: ALTER TABLE `query_cache` CONVERT TO CHARACTER SET utf8mb4 COLLATE utf8mb4_unicode_ci;
  - changeSet:
        id: 124
        author: camsaul
        comment: Added 0.34.2
        failOnError: false
        preConditions:
          - onFail: MARK_RAN
          - onSqlOutput: FAIL
          - or:
              - dbms:
                    type: mysql
              - dbms:
                    type: mariadb
        changes:
          - sql:
                sql: ALTER TABLE `query_execution` CONVERT TO CHARACTER SET utf8mb4 COLLATE utf8mb4_unicode_ci;
  - changeSet:
        id: 125
        author: camsaul
        comment: Added 0.34.2
        failOnError: false
        preConditions:
          - onFail: MARK_RAN
          - onSqlOutput: FAIL
          - or:
              - dbms:
                    type: mysql
              - dbms:
                    type: mariadb
        changes:
          - sql:
                sql: ALTER TABLE `setting` CONVERT TO CHARACTER SET utf8mb4 COLLATE utf8mb4_unicode_ci;
  - changeSet:
        id: 126
        author: camsaul
        comment: Added 0.34.2
        failOnError: false
        preConditions:
          - onFail: MARK_RAN
          - onSqlOutput: FAIL
          - or:
              - dbms:
                    type: mysql
              - dbms:
                    type: mariadb
        changes:
          - sql:
                sql: ALTER TABLE `task_history` CONVERT TO CHARACTER SET utf8mb4 COLLATE utf8mb4_unicode_ci;
  - changeSet:
        id: 127
        author: camsaul
        comment: Added 0.34.2
        failOnError: false
        preConditions:
          - onFail: MARK_RAN
          - onSqlOutput: FAIL
          - or:
              - dbms:
                    type: mysql
              - dbms:
                    type: mariadb
        changes:
          - sql:
                sql: ALTER TABLE `QRTZ_TRIGGERS` CONVERT TO CHARACTER SET utf8mb4 COLLATE utf8mb4_unicode_ci;
  - changeSet:
        id: 128
        author: camsaul
        comment: Added 0.34.2
        failOnError: false
        preConditions:
          - onFail: MARK_RAN
          - onSqlOutput: FAIL
          - or:
              - dbms:
                    type: mysql
              - dbms:
                    type: mariadb
        changes:
          - sql:
                sql: ALTER TABLE `activity` CONVERT TO CHARACTER SET utf8mb4 COLLATE utf8mb4_unicode_ci;
  - changeSet:
        id: 129
        author: camsaul
        comment: Added 0.34.2
        failOnError: false
        preConditions:
          - onFail: MARK_RAN
          - onSqlOutput: FAIL
          - or:
              - dbms:
                    type: mysql
              - dbms:
                    type: mariadb
        changes:
          - sql:
                sql: ALTER TABLE `collection` CONVERT TO CHARACTER SET utf8mb4 COLLATE utf8mb4_unicode_ci;
  - changeSet:
        id: 130
        author: camsaul
        comment: Added 0.34.2
        failOnError: false
        preConditions:
          - onFail: MARK_RAN
          - onSqlOutput: FAIL
          - or:
              - dbms:
                    type: mysql
              - dbms:
                    type: mariadb
        changes:
          - sql:
                sql: ALTER TABLE `collection_revision` CONVERT TO CHARACTER SET utf8mb4 COLLATE utf8mb4_unicode_ci;
  - changeSet:
        id: 131
        author: camsaul
        comment: Added 0.34.2
        failOnError: false
        preConditions:
          - onFail: MARK_RAN
          - onSqlOutput: FAIL
          - or:
              - dbms:
                    type: mysql
              - dbms:
                    type: mariadb
        changes:
          - sql:
                sql: ALTER TABLE `computation_job` CONVERT TO CHARACTER SET utf8mb4 COLLATE utf8mb4_unicode_ci;
  - changeSet:
        id: 132
        author: camsaul
        comment: Added 0.34.2
        failOnError: false
        preConditions:
          - onFail: MARK_RAN
          - onSqlOutput: FAIL
          - or:
              - dbms:
                    type: mysql
              - dbms:
                    type: mariadb
        changes:
          - sql:
                sql: ALTER TABLE `core_session` CONVERT TO CHARACTER SET utf8mb4 COLLATE utf8mb4_unicode_ci;
  - changeSet:
        id: 133
        author: camsaul
        comment: Added 0.34.2
        failOnError: false
        preConditions:
          - onFail: MARK_RAN
          - onSqlOutput: FAIL
          - or:
              - dbms:
                    type: mysql
              - dbms:
                    type: mariadb
        changes:
          - sql:
                sql: ALTER TABLE `metabase_table` CONVERT TO CHARACTER SET utf8mb4 COLLATE utf8mb4_unicode_ci;
  - changeSet:
        id: 134
        author: camsaul
        comment: Added 0.34.2
        failOnError: false
        preConditions:
          - onFail: MARK_RAN
          - onSqlOutput: FAIL
          - or:
              - dbms:
                    type: mysql
              - dbms:
                    type: mariadb
        changes:
          - sql:
                sql: ALTER TABLE `permissions` CONVERT TO CHARACTER SET utf8mb4 COLLATE utf8mb4_unicode_ci;
  - changeSet:
        id: 135
        author: camsaul
        comment: Added 0.34.2
        failOnError: false
        preConditions:
          - onFail: MARK_RAN
          - onSqlOutput: FAIL
          - or:
              - dbms:
                    type: mysql
              - dbms:
                    type: mariadb
        changes:
          - sql:
                sql: ALTER TABLE `permissions_revision` CONVERT TO CHARACTER SET utf8mb4 COLLATE utf8mb4_unicode_ci;
  - changeSet:
        id: 136
        author: camsaul
        comment: Added 0.34.2
        failOnError: false
        preConditions:
          - onFail: MARK_RAN
          - onSqlOutput: FAIL
          - or:
              - dbms:
                    type: mysql
              - dbms:
                    type: mariadb
        changes:
          - sql:
                sql: ALTER TABLE `revision` CONVERT TO CHARACTER SET utf8mb4 COLLATE utf8mb4_unicode_ci;
  - changeSet:
        id: 137
        author: camsaul
        comment: Added 0.34.2
        failOnError: false
        preConditions:
          - onFail: MARK_RAN
          - onSqlOutput: FAIL
          - or:
              - dbms:
                    type: mysql
              - dbms:
                    type: mariadb
        changes:
          - sql:
                sql: ALTER TABLE `view_log` CONVERT TO CHARACTER SET utf8mb4 COLLATE utf8mb4_unicode_ci;
  - changeSet:
        id: 138
        author: camsaul
        comment: Added 0.34.2
        failOnError: false
        preConditions:
          - onFail: MARK_RAN
          - onSqlOutput: FAIL
          - or:
              - dbms:
                    type: mysql
              - dbms:
                    type: mariadb
        changes:
          - sql:
                sql: ALTER TABLE `QRTZ_BLOB_TRIGGERS` CONVERT TO CHARACTER SET utf8mb4 COLLATE utf8mb4_unicode_ci;
  - changeSet:
        id: 139
        author: camsaul
        comment: Added 0.34.2
        failOnError: false
        preConditions:
          - onFail: MARK_RAN
          - onSqlOutput: FAIL
          - or:
              - dbms:
                    type: mysql
              - dbms:
                    type: mariadb
        changes:
          - sql:
                sql: ALTER TABLE `QRTZ_CRON_TRIGGERS` CONVERT TO CHARACTER SET utf8mb4 COLLATE utf8mb4_unicode_ci;
  - changeSet:
        id: 140
        author: camsaul
        comment: Added 0.34.2
        failOnError: false
        preConditions:
          - onFail: MARK_RAN
          - onSqlOutput: FAIL
          - or:
              - dbms:
                    type: mysql
              - dbms:
                    type: mariadb
        changes:
          - sql:
                sql: ALTER TABLE `QRTZ_SIMPLE_TRIGGERS` CONVERT TO CHARACTER SET utf8mb4 COLLATE utf8mb4_unicode_ci;
  - changeSet:
        id: 141
        author: camsaul
        comment: Added 0.34.2
        failOnError: false
        preConditions:
          - onFail: MARK_RAN
          - onSqlOutput: FAIL
          - or:
              - dbms:
                    type: mysql
              - dbms:
                    type: mariadb
        changes:
          - sql:
                sql: ALTER TABLE `QRTZ_SIMPROP_TRIGGERS` CONVERT TO CHARACTER SET utf8mb4 COLLATE utf8mb4_unicode_ci;
  - changeSet:
        id: 142
        author: camsaul
        comment: Added 0.34.2
        failOnError: false
        preConditions:
          - onFail: MARK_RAN
          - onSqlOutput: FAIL
          - or:
              - dbms:
                    type: mysql
              - dbms:
                    type: mariadb
        changes:
          - sql:
                sql: ALTER TABLE `computation_job_result` CONVERT TO CHARACTER SET utf8mb4 COLLATE utf8mb4_unicode_ci;
  - changeSet:
        id: 143
        author: camsaul
        comment: Added 0.34.2
        failOnError: false
        preConditions:
          - onFail: MARK_RAN
          - onSqlOutput: FAIL
          - or:
              - dbms:
                    type: mysql
              - dbms:
                    type: mariadb
        changes:
          - sql:
                sql: ALTER TABLE `metabase_field` CONVERT TO CHARACTER SET utf8mb4 COLLATE utf8mb4_unicode_ci;
  - changeSet:
        id: 144
        author: camsaul
        comment: Added 0.34.2
        failOnError: false
        preConditions:
          - onFail: MARK_RAN
          - onSqlOutput: FAIL
          - or:
              - dbms:
                    type: mysql
              - dbms:
                    type: mariadb
        changes:
          - sql:
                sql: ALTER TABLE `permissions_group_membership` CONVERT TO CHARACTER SET utf8mb4 COLLATE utf8mb4_unicode_ci;
  - changeSet:
        id: 145
        author: camsaul
        comment: Added 0.34.2
        failOnError: false
        preConditions:
          - onFail: MARK_RAN
          - onSqlOutput: FAIL
          - or:
              - dbms:
                    type: mysql
              - dbms:
                    type: mariadb
        changes:
          - sql:
                sql: ALTER TABLE `pulse` CONVERT TO CHARACTER SET utf8mb4 COLLATE utf8mb4_unicode_ci;
  - changeSet:
        id: 146
        author: camsaul
        comment: Added 0.34.2
        failOnError: false
        preConditions:
          - onFail: MARK_RAN
          - onSqlOutput: FAIL
          - or:
              - dbms:
                    type: mysql
              - dbms:
                    type: mariadb
        changes:
          - sql:
                sql: ALTER TABLE `report_dashboard` CONVERT TO CHARACTER SET utf8mb4 COLLATE utf8mb4_unicode_ci;
  - changeSet:
        id: 147
        author: camsaul
        comment: Added 0.34.2
        failOnError: false
        preConditions:
          - onFail: MARK_RAN
          - onSqlOutput: FAIL
          - or:
              - dbms:
                    type: mysql
              - dbms:
                    type: mariadb
        changes:
          - sql:
                sql: ALTER TABLE `dashboard_favorite` CONVERT TO CHARACTER SET utf8mb4 COLLATE utf8mb4_unicode_ci;
  - changeSet:
        id: 148
        author: camsaul
        comment: Added 0.34.2
        failOnError: false
        preConditions:
          - onFail: MARK_RAN
          - onSqlOutput: FAIL
          - or:
              - dbms:
                    type: mysql
              - dbms:
                    type: mariadb
        changes:
          - sql:
                sql: ALTER TABLE `dimension` CONVERT TO CHARACTER SET utf8mb4 COLLATE utf8mb4_unicode_ci;
  - changeSet:
        id: 149
        author: camsaul
        comment: Added 0.34.2
        failOnError: false
        preConditions:
          - onFail: MARK_RAN
          - onSqlOutput: FAIL
          - or:
              - dbms:
                    type: mysql
              - dbms:
                    type: mariadb
        changes:
          - sql:
                sql: ALTER TABLE `metabase_fieldvalues` CONVERT TO CHARACTER SET utf8mb4 COLLATE utf8mb4_unicode_ci;
  - changeSet:
        id: 150
        author: camsaul
        comment: Added 0.34.2
        failOnError: false
        preConditions:
          - onFail: MARK_RAN
          - onSqlOutput: FAIL
          - or:
              - dbms:
                    type: mysql
              - dbms:
                    type: mariadb
        changes:
          - sql:
                sql: ALTER TABLE `metric` CONVERT TO CHARACTER SET utf8mb4 COLLATE utf8mb4_unicode_ci;
  - changeSet:
        id: 151
        author: camsaul
        comment: Added 0.34.2
        failOnError: false
        preConditions:
          - onFail: MARK_RAN
          - onSqlOutput: FAIL
          - or:
              - dbms:
                    type: mysql
              - dbms:
                    type: mariadb
        changes:
          - sql:
                sql: ALTER TABLE `pulse_channel` CONVERT TO CHARACTER SET utf8mb4 COLLATE utf8mb4_unicode_ci;
  - changeSet:
        id: 152
        author: camsaul
        comment: Added 0.34.2
        failOnError: false
        preConditions:
          - onFail: MARK_RAN
          - onSqlOutput: FAIL
          - or:
              - dbms:
                    type: mysql
              - dbms:
                    type: mariadb
        changes:
          - sql:
                sql: ALTER TABLE `segment` CONVERT TO CHARACTER SET utf8mb4 COLLATE utf8mb4_unicode_ci;
  - changeSet:
        id: 153
        author: camsaul
        comment: Added 0.34.2
        failOnError: false
        preConditions:
          - onFail: MARK_RAN
          - onSqlOutput: FAIL
          - or:
              - dbms:
                    type: mysql
              - dbms:
                    type: mariadb
        changes:
          - sql:
                sql: ALTER TABLE `pulse_channel_recipient` CONVERT TO CHARACTER SET utf8mb4 COLLATE utf8mb4_unicode_ci;
  - changeSet:
        id: 154
        author: camsaul
        comment: Added 0.34.2
        failOnError: false
        preConditions:
          - onFail: MARK_RAN
          - onSqlOutput: FAIL
          - or:
              - dbms:
                    type: mysql
              - dbms:
                    type: mariadb
        changes:
          - sql:
                sql: ALTER TABLE `report_card` CONVERT TO CHARACTER SET utf8mb4 COLLATE utf8mb4_unicode_ci;
  - changeSet:
        id: 155
        author: camsaul
        comment: Added 0.34.2
        failOnError: false
        preConditions:
          - onFail: MARK_RAN
          - onSqlOutput: FAIL
          - or:
              - dbms:
                    type: mysql
              - dbms:
                    type: mariadb
        changes:
          - sql:
                sql: ALTER TABLE `metric_important_field` CONVERT TO CHARACTER SET utf8mb4 COLLATE utf8mb4_unicode_ci;
  - changeSet:
        id: 156
        author: camsaul
        comment: Added 0.34.2
        failOnError: false
        preConditions:
          - onFail: MARK_RAN
          - onSqlOutput: FAIL
          - or:
              - dbms:
                    type: mysql
              - dbms:
                    type: mariadb
        changes:
          - sql:
                sql: ALTER TABLE `report_cardfavorite` CONVERT TO CHARACTER SET utf8mb4 COLLATE utf8mb4_unicode_ci;
  - changeSet:
        id: 157
        author: camsaul
        comment: Added 0.34.2
        failOnError: false
        preConditions:
          - onFail: MARK_RAN
          - onSqlOutput: FAIL
          - or:
              - dbms:
                    type: mysql
              - dbms:
                    type: mariadb
        changes:
          - sql:
                sql: ALTER TABLE `card_label` CONVERT TO CHARACTER SET utf8mb4 COLLATE utf8mb4_unicode_ci;
  - changeSet:
        id: 158
        author: camsaul
        comment: Added 0.34.2
        failOnError: false
        preConditions:
          - onFail: MARK_RAN
          - onSqlOutput: FAIL
          - or:
              - dbms:
                    type: mysql
              - dbms:
                    type: mariadb
        changes:
          - sql:
                sql: ALTER TABLE `pulse_card` CONVERT TO CHARACTER SET utf8mb4 COLLATE utf8mb4_unicode_ci;
  - changeSet:
        id: 159
        author: camsaul
        comment: Added 0.34.2
        failOnError: false
        preConditions:
          - onFail: MARK_RAN
          - onSqlOutput: FAIL
          - or:
              - dbms:
                    type: mysql
              - dbms:
                    type: mariadb
        changes:
          - sql:
                sql: ALTER TABLE `report_dashboardcard` CONVERT TO CHARACTER SET utf8mb4 COLLATE utf8mb4_unicode_ci;
  - changeSet:
        id: 160
        author: camsaul
        comment: Added 0.34.2
        failOnError: false
        preConditions:
          - onFail: MARK_RAN
          - onSqlOutput: FAIL
          - or:
              - dbms:
                    type: mysql
              - dbms:
                    type: mariadb
        changes:
          - sql:
                sql: ALTER TABLE `dashboardcard_series` CONVERT TO CHARACTER SET utf8mb4 COLLATE utf8mb4_unicode_ci;

# Change query_cache.updated_at from datetime to timestamp [with time zone] to get > second resolution on MySQL.

  - property:
      name: cache_timestamp_type
      value: timestamp with time zone
      dbms: postgresql,h2
  - property:
      name: cache_timestamp_type
      value: timestamp
      dbms: mysql,mariadb
  - changeSet:
      id: 161
      author: camsaul
      comment: Added 0.35.0
      changes:
        - modifyDataType:
            tableName: query_cache
            columnName: updated_at
            newDataType: ${cache_timestamp_type}

<<<<<<< HEAD
# Create the native query snippets table, intended to store snippets and their metadata
  - changeSet:
      id: 162
      author: walterl
      comment: 'Added 0.35.0'
      changes:
        - createTable:
            tableName: native_query_snippet
            remarks: 'Query snippets to be substituted in native queries'
            columns:
              - column:
                  name: id
                  type: int
                  autoIncrement: true
                  constraints:
                    primaryKey: true
                    nullable: false
              - column:
                  name: database_id
                  type: integer
                  constraints:
                    nullable: false
                    references: metabase_database(id)
                    foreignKeyName: fk_snippet_database_id
                    deleteCascade: true
              - column:
                  name: name
                  type: VARCHAR(254)
                  remarks: 'Name of the query snippet'
                  constraints:
                    nullable: false
              - column:
                  name: description
                  type: text
              - column:
                  name: content
                  type: text
                  remarks: 'Raw query snippet'
                  constraints:
                    nullable: false
              - column:
                  name: creator_id
                  type: int
                  constraints:
                    nullable: false
                    references: core_user(id)
                    foreignKeyName: fk_snippet_creator_id
                    deferrable: false
                    initiallyDeferred: false
              - column:
                  name: archived
                  type: boolean
                  defaultValueBoolean: false
                  constraints:
                    nullable: false
              - column:
                  name: created_at
                  type: datetime
                  constraints:
                    nullable: false
              - column:
                  name: updated_at
                  type: datetime
                  constraints:
                    nullable: false
        - createIndex:
            tableName: native_query_snippet
            indexName: idx_snippet_database_id
            columns:
              - column:
                  name: database_id
        - addUniqueConstraint:
            tableName: native_query_snippet
            constraintName: idx_unique_name_database_id
            columnNames: name, database_id
=======
# Drop the old query_queryexecution table if present. This was replaced by query_execution in 0.23.0. This was
# formerly a data migration but was converted to a Liquibase migration so people running migrations manually will
# still have the Table dropped.

  - changeSet:
      id: 162
      author: camsaul
      comment: 'Added 0.23.0 as a data migration; converted to Liquibase migration in 0.35.0'
      preConditions:
        - onFail: MARK_RAN
        - tableExists:
            tableName: query_queryexecution
      changes:
        - dropTable:
            tableName: query_queryexecution
>>>>>>> 07921745
<|MERGE_RESOLUTION|>--- conflicted
+++ resolved
@@ -6197,83 +6197,6 @@
             columnName: updated_at
             newDataType: ${cache_timestamp_type}
 
-<<<<<<< HEAD
-# Create the native query snippets table, intended to store snippets and their metadata
-  - changeSet:
-      id: 162
-      author: walterl
-      comment: 'Added 0.35.0'
-      changes:
-        - createTable:
-            tableName: native_query_snippet
-            remarks: 'Query snippets to be substituted in native queries'
-            columns:
-              - column:
-                  name: id
-                  type: int
-                  autoIncrement: true
-                  constraints:
-                    primaryKey: true
-                    nullable: false
-              - column:
-                  name: database_id
-                  type: integer
-                  constraints:
-                    nullable: false
-                    references: metabase_database(id)
-                    foreignKeyName: fk_snippet_database_id
-                    deleteCascade: true
-              - column:
-                  name: name
-                  type: VARCHAR(254)
-                  remarks: 'Name of the query snippet'
-                  constraints:
-                    nullable: false
-              - column:
-                  name: description
-                  type: text
-              - column:
-                  name: content
-                  type: text
-                  remarks: 'Raw query snippet'
-                  constraints:
-                    nullable: false
-              - column:
-                  name: creator_id
-                  type: int
-                  constraints:
-                    nullable: false
-                    references: core_user(id)
-                    foreignKeyName: fk_snippet_creator_id
-                    deferrable: false
-                    initiallyDeferred: false
-              - column:
-                  name: archived
-                  type: boolean
-                  defaultValueBoolean: false
-                  constraints:
-                    nullable: false
-              - column:
-                  name: created_at
-                  type: datetime
-                  constraints:
-                    nullable: false
-              - column:
-                  name: updated_at
-                  type: datetime
-                  constraints:
-                    nullable: false
-        - createIndex:
-            tableName: native_query_snippet
-            indexName: idx_snippet_database_id
-            columns:
-              - column:
-                  name: database_id
-        - addUniqueConstraint:
-            tableName: native_query_snippet
-            constraintName: idx_unique_name_database_id
-            columnNames: name, database_id
-=======
 # Drop the old query_queryexecution table if present. This was replaced by query_execution in 0.23.0. This was
 # formerly a data migration but was converted to a Liquibase migration so people running migrations manually will
 # still have the Table dropped.
@@ -6289,4 +6212,79 @@
       changes:
         - dropTable:
             tableName: query_queryexecution
->>>>>>> 07921745
+
+# Create the native query snippets table, intended to store snippets and their metadata
+  - changeSet:
+      id: 163
+      author: walterl
+      comment: 'Added 0.35.0'
+      changes:
+        - createTable:
+            tableName: native_query_snippet
+            remarks: 'Query snippets to be substituted in native queries'
+            columns:
+              - column:
+                  name: id
+                  type: int
+                  autoIncrement: true
+                  constraints:
+                    primaryKey: true
+                    nullable: false
+              - column:
+                  name: database_id
+                  type: integer
+                  constraints:
+                    nullable: false
+                    references: metabase_database(id)
+                    foreignKeyName: fk_snippet_database_id
+                    deleteCascade: true
+              - column:
+                  name: name
+                  type: VARCHAR(254)
+                  remarks: 'Name of the query snippet'
+                  constraints:
+                    nullable: false
+              - column:
+                  name: description
+                  type: text
+              - column:
+                  name: content
+                  type: text
+                  remarks: 'Raw query snippet'
+                  constraints:
+                    nullable: false
+              - column:
+                  name: creator_id
+                  type: int
+                  constraints:
+                    nullable: false
+                    references: core_user(id)
+                    foreignKeyName: fk_snippet_creator_id
+                    deferrable: false
+                    initiallyDeferred: false
+              - column:
+                  name: archived
+                  type: boolean
+                  defaultValueBoolean: false
+                  constraints:
+                    nullable: false
+              - column:
+                  name: created_at
+                  type: datetime
+                  constraints:
+                    nullable: false
+              - column:
+                  name: updated_at
+                  type: datetime
+                  constraints:
+                    nullable: false
+        - createIndex:
+            tableName: native_query_snippet
+            indexName: idx_snippet_database_id
+            columns:
+              - column:
+                  name: database_id
+        - addUniqueConstraint:
+            tableName: native_query_snippet
+            constraintName: idx_unique_name_database_id
+            columnNames: name, database_id