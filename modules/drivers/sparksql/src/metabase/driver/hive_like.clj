--- conflicted
+++ resolved
@@ -109,7 +109,6 @@
                 1)
           3)))
 
-<<<<<<< HEAD
 (defmethod sql.qp/->honeysql [:hive-like :replace]
   [driver [_ arg pattern replacement]]
   (hsql/call :regexp_replace (sql.qp/->honeysql driver arg) (sql.qp/->honeysql driver pattern) (sql.qp/->honeysql driver replacement)))
@@ -118,10 +117,7 @@
   [driver [_ arg pattern]]
   (hsql/call :regexp_extract (sql.qp/->honeysql driver arg) (sql.qp/->honeysql driver pattern)))
 
-(defmethod driver/date-add :hive-like
-=======
 (defmethod sql.qp/add-interval-honeysql-form :hive-like
->>>>>>> b5b61d44
   [_ hsql-form amount unit]
   (hx/+ (hx/->timestamp hsql-form) (hsql/raw (format "(INTERVAL '%d' %s)" (int amount) (name unit)))))
 
