--- conflicted
+++ resolved
@@ -223,13 +223,9 @@
       !PERCENT_REGEX.test(cols[metricIndex].name) &&
       !PERCENT_REGEX.test(cols[metricIndex].display_name);
 
-<<<<<<< HEAD
     let total: number = rows.reduce((sum, row) => sum + row[metricIndex], 0);
 
     let sliceThreshold =
-=======
-    const sliceThreshold =
->>>>>>> ef3cae60
       typeof settings["pie.slice_threshold"] === "number"
         ? settings["pie.slice_threshold"] / 100
         : SLICE_THRESHOLD;
