--- conflicted
+++ resolved
@@ -2,11 +2,8 @@
 
 import React, { Component } from "react";
 import { Link } from "react-router";
-<<<<<<< HEAD
-import { t } from "c-3po";
-=======
 import { t, jt, ngettext, msgid } from "ttag";
->>>>>>> def54a00
+
 import LoadingSpinner from "metabase/components/LoadingSpinner.jsx";
 
 import VisualizationError from "./VisualizationError.jsx";
