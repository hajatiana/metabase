--- conflicted
+++ resolved
@@ -95,24 +95,6 @@
     }
 
     handleActionClick = (index: number) => {
-<<<<<<< HEAD
-        const { mode, card, tableMetadata } = this.props;
-        const action = getModeActions(mode, card, tableMetadata)[index];
-        if (action && action.popover) {
-            this.setState({ selectedActionIndex: index });
-        } else if (action && action.url) {
-          const nextUrl = action.url();
-          if(nextUrl){
-              MetabaseAnalytics.trackEvent("Actions", "Executed Action", `${action.section||""}:${action.name||""}`);
-              this.props.onChangeLocation(nextUrl);
-          }
-        }
-        else if (action && action.card) {
-            const nextCard = action.card();
-            if (nextCard) {
-                MetabaseAnalytics.trackEvent("Actions", "Executed Action", `${action.section||""}:${action.name||""}`);
-                this.handleOnChangeCardAndRun({ nextCard });
-=======
         const { question } = this.props;
         const mode = question.mode()
         if (mode) {
@@ -126,7 +108,6 @@
                     this.handleOnChangeCardAndRun({ nextCard: nextQuestion.card() });
                 }
                 this.close();
->>>>>>> c93a600c
             }
         } else {
             console.warn("handleActionClick: Question mode is missing")
