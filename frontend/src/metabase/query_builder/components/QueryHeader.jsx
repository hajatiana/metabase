--- conflicted
+++ resolved
@@ -99,8 +99,6 @@
             return card
         }
     }
-<<<<<<< HEAD
-=======
 
     /// Add result_metadata and metadata_checksum columns to card as expected by the endpoints used for saving
     /// and updating Cards. These values are returned as part of Query Processor results and fetched from there
@@ -120,7 +118,6 @@
         this.props.clearRequestState({ statePath: ["metadata", "databases"] });
     }
 
->>>>>>> da136a5e
     onCreate(card, addToDash) {
         // MBQL->NATIVE
         // if we are a native query with an MBQL query definition, remove the old MBQL stuff (happens when going from mbql -> native)
@@ -131,11 +128,8 @@
         // }
 
         const cleanedCard = this._getCleanedCard(card);
-<<<<<<< HEAD
-=======
         this.addResultMetadata(cleanedCard);
 
->>>>>>> da136a5e
         // TODO: reduxify
         this.requestPromise = cancelable(CardApi.create(cleanedCard));
         return this.requestPromise.then(newCard => {
@@ -160,11 +154,8 @@
         // }
 
         const cleanedCard = this._getCleanedCard(card);
-<<<<<<< HEAD
-=======
         this.addResultMetadata(cleanedCard);
 
->>>>>>> da136a5e
         // TODO: reduxify
         this.requestPromise = cancelable(CardApi.update(cleanedCard));
         return this.requestPromise.then(updatedCard => {
